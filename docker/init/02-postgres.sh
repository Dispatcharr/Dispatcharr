--- conflicted
+++ resolved
@@ -114,14 +114,8 @@
     if ! su - postgres -c "psql -p ${POSTGRES_PORT} -tAc \"SELECT 1 FROM pg_database WHERE datname = '$POSTGRES_DB';\"" | grep -q 1; then
         # Create PostgreSQL database
         echo "Creating PostgreSQL database..."
-<<<<<<< HEAD
-        su - postgres -c "createdb -p ${POSTGRES_PORT} ${POSTGRES_DB}"
-
-        # Create user, set ownership, and grant privileges, including privileges to create new databases
-=======
         su - postgres -c "createdb -p ${POSTGRES_PORT} --encoding=UTF8 ${POSTGRES_DB}"
                 # Create user, set ownership, and grant privileges
->>>>>>> a3be679a
         echo "Creating PostgreSQL user..."
         su - postgres -c "psql -p ${POSTGRES_PORT} -d ${POSTGRES_DB}" <<EOF
 DO \$\$
