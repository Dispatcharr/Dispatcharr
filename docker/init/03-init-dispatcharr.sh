#!/bin/bash

# Define directories that need to exist and be owned by PUID:PGID
DATA_DIRS=(
    "/data/logos"
    "/data/recordings"
    "/data/uploads/m3us"
    "/data/uploads/epgs"
    "/data/m3us"
    "/data/epgs"
    "/data/plugins"
    "/data/models"
)

APP_DIRS=(
    "/app/logo_cache"
    "/app/media"
)

# Create all directories
for dir in "${DATA_DIRS[@]}" "${APP_DIRS[@]}"; do
    mkdir -p "$dir"
done

# Ensure /app itself is owned by PUID:PGID (needed for uwsgi socket creation)
if [ "$(id -u)" = "0" ] && [ -d "/app" ]; then
    if [ "$(stat -c '%u:%g' /app)" != "$PUID:$PGID" ]; then
        echo "Fixing ownership for /app (non-recursive)"
        chown $PUID:$PGID /app
    fi
fi
<<<<<<< HEAD
# Configure nginx port
if ! [[ "$DISPATCHARR_PORT" =~ ^[0-9]+$ ]]; then
    echo "⚠️  Warning: DISPATCHARR_PORT is not a valid integer, using default port 9191"
    DISPATCHARR_PORT=9191
fi
sed -i "s/NGINX_PORT/${DISPATCHARR_PORT}/g" /etc/nginx/sites-enabled/default
=======
>>>>>>> 97930c3d

sed -i "s/NGINX_PORT/${DISPATCHARR_PORT}/g" /etc/nginx/sites-enabled/default

# NOTE: mac doesn't run as root, so only manage permissions
# if this script is running as root
if [ "$(id -u)" = "0" ]; then
    # Fix data directories (non-recursive to avoid touching user files)
    for dir in "${DATA_DIRS[@]}"; do
        if [ -d "$dir" ] && [ "$(stat -c '%u:%g' "$dir")" != "$PUID:$PGID" ]; then
            echo "Fixing ownership for $dir"
            chown $PUID:$PGID "$dir"
        fi
    done

    # Fix app directories (recursive since they're managed by the app)
    for dir in "${APP_DIRS[@]}"; do
        if [ -d "$dir" ] && [ "$(stat -c '%u:%g' "$dir")" != "$PUID:$PGID" ]; then
            echo "Fixing ownership for $dir (recursive)"
            chown -R $PUID:$PGID "$dir"
        fi
    done

    # Database permissions
    if [ -d /data/db ] && [ "$(stat -c '%u' /data/db)" != "$(id -u postgres)" ]; then
        echo "Fixing ownership for /data/db"
        chown -R postgres:postgres /data/db
    fi

    # Fix /data directory ownership (non-recursive)
    if [ -d "/data" ] && [ "$(stat -c '%u:%g' /data)" != "$PUID:$PGID" ]; then
        echo "Fixing ownership for /data (non-recursive)"
        chown $PUID:$PGID /data
    fi

    chmod +x /data
fi<|MERGE_RESOLUTION|>--- conflicted
+++ resolved
@@ -29,16 +29,11 @@
         chown $PUID:$PGID /app
     fi
 fi
-<<<<<<< HEAD
 # Configure nginx port
 if ! [[ "$DISPATCHARR_PORT" =~ ^[0-9]+$ ]]; then
     echo "⚠️  Warning: DISPATCHARR_PORT is not a valid integer, using default port 9191"
     DISPATCHARR_PORT=9191
 fi
-sed -i "s/NGINX_PORT/${DISPATCHARR_PORT}/g" /etc/nginx/sites-enabled/default
-=======
->>>>>>> 97930c3d
-
 sed -i "s/NGINX_PORT/${DISPATCHARR_PORT}/g" /etc/nginx/sites-enabled/default
 
 # NOTE: mac doesn't run as root, so only manage permissions
