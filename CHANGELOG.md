# Changelog

All notable changes to this project will be documented in this file.

The format is based on [Keep a Changelog](https://keepachangelog.com/en/1.1.0/),
and this project adheres to [Semantic Versioning](https://semver.org/spec/v2.0.0.html).

## [Unreleased]

### Added

- VOD client stop button in Stats page: Users can now disconnect individual VOD clients from the Stats view, similar to the existing channel client disconnect functionality.
- Automated configuration backup/restore system with scheduled backups, retention policies, and async task processing - Thanks [@stlalpha](https://github.com/stlalpha) (Closes #153)

### Changed

- Removed unreachable code path in m3u output - Thanks [@DawtCom](https://github.com/DawtCom)
<<<<<<< HEAD
- GitHub Actions workflows now use `docker/metadata-action` for cleaner and more maintainable OCI-compliant image label generation across all build pipelines (ci.yml, base-image.yml, release.yml). Labels are applied to both platform-specific images and multi-arch manifests with proper annotation formatting.
=======
- Update docker/dev-build.sh to support private registries, multiple architectures and pushing. Now you can do things like `dev-build.sh  -p -r my.private.registry -a linux/arm64,linux/amd64` - Thanks [@jdblack](https://github.com/jblack)
>>>>>>> a76a81c7

### Fixed

- VOD episode processing now correctly handles duplicate episodes (same episode in multiple languages/qualities) by reusing Episode records across multiple M3UEpisodeRelation entries instead of attempting to create duplicates (Fixes #556)
- XtreamCodes series streaming endpoint now correctly handles episodes with multiple streams (different languages/qualities) by selecting the best available stream based on account priority (Fixes #569)
- XtreamCodes series info API now returns unique episodes instead of duplicate entries when multiple streams exist for the same episode (different languages/qualities)
- nginx now gracefully handles hosts without IPv6 support by automatically disabling IPv6 binding at startup (Fixes #744)
- XtreamCodes EPG API now returns correct date/time format for start/end fields and proper string types for timestamps and channel_id
- XtreamCodes EPG API now handles None values for title and description fields to prevent AttributeError

## [0.14.0] - 2025-12-09

### Added

- Sort buttons for 'Group' and 'M3U' columns in Streams table for improved stream organization and filtering - Thanks [@bobey6](https://github.com/bobey6)
- EPG source priority field for controlling which EPG source is preferred when multiple sources have matching entries for a channel (higher numbers = higher priority) (Closes #603)

### Changed

- EPG program parsing optimized for sources with many channels but only a fraction mapped. Now parses XML file once per source instead of once per channel, dramatically reducing I/O and CPU overhead. For sources with 10,000 channels and 100 mapped, this results in ~99x fewer file opens and ~100x fewer full file scans. Orphaned programs for unmapped channels are also cleaned up during refresh to prevent database bloat. Database updates are now atomic to prevent clients from seeing empty/partial EPG data during refresh.
- EPG table now displays detailed status messages including refresh progress, success messages, and last message for idle sources (matching M3U table behavior) (Closes #214)
- IPv6 access now allowed by default with all IPv6 CIDRs accepted - Thanks [@adrianmace](https://github.com/adrianmace)
- nginx.conf updated to bind to both IPv4 and IPv6 ports - Thanks [@jordandalley](https://github.com/jordandalley)
- EPG matching now respects source priority and only uses active (enabled) EPG sources (Closes #672)
- EPG form API Key field now only visible when Schedules Direct source type is selected

### Fixed

- EPG table "Updated" column now updates in real-time via WebSocket using the actual backend timestamp instead of requiring a page refresh
- Bulk channel editor confirmation dialog now displays the correct stream profile name that will be applied to the selected channels.
- uWSGI not found and 502 bad gateway on first startup

## [0.13.1] - 2025-12-06

### Fixed

- JWT token generated so is unique for each deployment

## [0.13.0] - 2025-12-02

### Added

- `CHANGELOG.md` file following Keep a Changelog format to document all notable changes and project history
- System event logging and viewer: Comprehensive logging system that tracks internal application events (M3U refreshes, EPG updates, stream switches, errors) with a dedicated UI viewer for filtering and reviewing historical events. Improves monitoring, troubleshooting, and understanding system behavior
- M3U/EPG endpoint caching: Implements intelligent caching for frequently requested M3U playlists and EPG data to reduce database load and improve response times for clients.
- Search icon to name headers for the channels and streams tables (#686)
- Comprehensive logging for user authentication events and network access restrictions
- Validation for EPG objects and payloads in updateEPG functions to prevent errors from invalid data
- Referrerpolicy to YouTube iframes in series and VOD modals for better compatibility

### Changed

- XC player API now returns server_info for unknown actions to align with provider behavior
- XC player API refactored to streamline action handling and ensure consistent responses
- Date parsing logic in generate_custom_dummy_programs improved to handle empty or invalid inputs
- DVR cards now reflect date and time formats chosen by user - Thanks [@Biologisten](https://github.com/Biologisten)
- "Uncategorized" categories and relations now automatically created for VOD accounts to improve content management (#627)
- Improved minimum horizontal size in the stats page for better usability on smaller displays
- M3U and EPG generation now handles missing channel profiles with appropriate error logging

### Fixed

- Episode URLs in series modal now use UUID instead of ID, fixing broken links (#684, #694)
- Stream preview now respects selected M3U profile instead of always using default profile (#690)
- Channel groups filter in M3UGroupFilter component now filters out non-existent groups (prevents blank webui when editing M3U after a group was removed)
- Stream order now preserved in PATCH/PUT responses from ChannelSerializer, ensuring consistent ordering across all API operations - Thanks [@FiveBoroughs](https://github.com/FiveBoroughs) (#643)
- XC client compatibility: float channel numbers now converted to integers
- M3U account and profile modals now scrollable on mobile devices for improved usability

## [0.12.0] - 2025-11-19

### Added

- RTSP stream support with automatic protocol detection when a proxy profile requires it. The proxy now forces FFmpeg for RTSP sources and properly handles RTSP URLs - Thanks [@ragchuck](https://github.com/ragchuck) (#184)
- UDP stream support, including correct handling when a proxy profile specifies a UDP source. The proxy now skips HTTP-specific headers (like `user_agent`) for non-HTTP protocols and performs manual redirect handling to improve reliability (#617)
- Separate VOD logos system with a new `VODLogo` model, database migration, dedicated API/viewset, and server-paginated UI. This separates movie/series logos from channel logos, making cleanup safer and enabling independent bulk operations

### Changed

- Background profile refresh now uses a rate-limiting/backoff strategy to avoid provider bans
- Bulk channel editing now validates all requested changes up front and applies updates in a single database transaction
- ProxyServer shutdown & ghost-client handling improved to avoid initializing channels for transient clients and prevent duplicate reinitialization during rapid reconnects
- URL / Stream validation expanded to support credentials on non-FQDN hosts, skips HTTP-only checks for RTSP/RTP/UDP streams, and improved host/port normalization
- TV guide scrolling & timeline synchronization improved with mouse-wheel scrolling, synchronized timeline position with guide navigation, and improved mobile momentum scrolling (#252)
- EPG Source dropdown now sorts alphabetically - Thanks [@0x53c65c0a8bd30fff](https://github.com/0x53c65c0a8bd30fff)
- M3U POST handling restored and improved for clients (e.g., Smarters) that request playlists using HTTP POST - Thanks [@maluueu](https://github.com/maluueu)
- Login form revamped with branding, cleaner layout, loading state, "Remember Me" option, and focused sign-in flow
- Series & VOD now have copy-link buttons in modals for easier URL sharing
- `get_host_and_port` now prioritizes verified port sources and handles reverse-proxy edge cases more accurately (#618)

### Fixed

- EXTINF parsing overhauled to correctly extract attributes such as `tvg-id`, `tvg-name`, and `group-title`, even when values include quotes or commas (#637)
- Websocket payload size reduced during EPG processing to avoid UI freezes, blank screens, or memory spikes in the browser (#327)
- Logo management UI fixes including confirmation dialogs, header checkbox reset, delete button reliability, and full client refetch after cleanup

## [0.11.2] - 2025-11-04

### Added

- Custom Dummy EPG improvements:
  - Support for using an existing Custom Dummy EPG as a template for creating new EPGs
  - Custom fallback templates for unmatched patterns
  - `{endtime}` as an available output placeholder and renamed `{time}` → `{starttime}` (#590)
  - Support for date placeholders that respect both source and output timezones (#597)
  - Ability to bulk assign Custom Dummy EPGs to multiple channels
  - "Include New Tag" option to mark programs as new in Dummy EPG output
  - Support for month strings in date parsing
  - Ability to set custom posters and channel logos via regex patterns for Custom Dummy EPGs
  - Improved DST handling by calculating offsets based on the actual program date, not today's date

### Changed

- Stream model maximum URL length increased from 2000 to 4096 characters (#585)
- Groups now sorted during `xc_get_live_categories` based on the order they first appear (by lowest channel number)
- Client TTL settings updated and periodic refresh implemented during active streaming to maintain accurate connection tracking
- `ProgramData.sub_title` field changed from `CharField` to `TextField` to allow subtitles longer than 255 characters (#579)
- Startup improved by verifying `/data` directory ownership and automatically fixing permissions if needed. Pre-creates `/data/models` during initialization (#614)
- Port detection enhanced to check `request.META.get("SERVER_PORT")` before falling back to defaults, ensuring correct port when generating M3U, EPG, and logo URLs - Thanks [@lasharor](https://github.com/lasharor)

### Fixed

- Custom Dummy EPG frontend DST calculation now uses program date instead of current date
- Channel titles no longer truncated early after an apostrophe - Thanks [@0x53c65c0a8bd30fff](https://github.com/0x53c65c0a8bd30fff)

## [0.11.1] - 2025-10-22

### Fixed

- uWSGI not receiving environmental variables
- LXC unable to access daemons launched by uWSGI ([#575](https://github.com/Dispatcharr/Dispatcharr/issues/575), [#576](https://github.com/Dispatcharr/Dispatcharr/issues/576), [#577](https://github.com/Dispatcharr/Dispatcharr/issues/577))

## [0.11.0] - 2025-10-22

### Added

- Custom Dummy EPG system:
  - Regex pattern matching and name source selection
  - Support for custom upcoming and ended programs
  - Timezone-aware with source and local timezone selection
  - Option to include categories and date/live tags in Dummy EPG output
  - (#293)
- Auto-Enable & Category Improvements:
  - Auto-enable settings for new groups and categories in M3U and VOD components (#208)
- IPv6 CIDR validation in Settings - Thanks [@jordandalley](https://github.com/jordandalley) (#236)
- Custom logo support for channel groups in Auto Sync Channels (#555)
- Tooltips added to the Stream Table

### Changed

- Celery and uWSGI now have configurable `nice` levels (defaults: `uWSGI=0`, `Celery=5`) to prioritize streaming when needed. (#571)
- Directory creation and ownership management refactored in init scripts to avoid unnecessary recursive `chown` operations and improve boot speed
- HTTP streamer switched to threaded model with piped output for improved robustness
- Chunk timeout configuration improved and StreamManager timeout handling enhanced
- Proxy timeout values reduced to avoid unnecessary waiting
- Resource cleanup improved to prevent "Too many open files" errors
- Proxy settings caching implemented and database connections properly closed after use
- EPG program fetching optimized with chunked retrieval and explicit ordering to reduce memory usage during output
- EPG output now sorted by channel number for consistent presentation
- Stream Table buttons reordered for better usability
- Database connection handling improved throughout the codebase to reduce overall connection count

### Fixed

- Crash when resizing columns in the Channel Table (#516)
- Errors when saving stream settings (#535)
- Preview and edit bugs for custom streams where profile and group selections did not display correctly
- `channel_id` and `channel.uuid` now converted to strings before processing to fix manual switching when the uWSGI worker was not the stream owner (#269)
- Stream locking and connection search issues when switching channels; increased search timeout to reduce premature failures (#503)
- Stream Table buttons no longer shift into multiple rows when selecting many streams
- Custom stream previews
- Custom Stream settings not loading properly (#186)
- Orphaned categories now automatically removed for VOD and Series during M3U refresh (#540)

## [0.10.4] - 2025-10-08

### Added

- "Assign TVG-ID from EPG" functionality with frontend actions for single-channel and batch operations
- Confirmation dialogs in `ChannelBatchForm` for setting names, logos, TVG-IDs, and clearing EPG assignments
- "Clear EPG" button to `ChannelBatchForm` for easy reset of assignments
- Batch editing of channel logos - Thanks [@EmeraldPi](https://github.com/EmeraldPi)
- Ability to set logo name from URL - Thanks [@EmeraldPi](https://github.com/EmeraldPi)
- Proper timestamp tracking for channel creation and updates; `XC Get Live Streams` now uses this information
- Time Zone Settings added to the application ([#482](https://github.com/Dispatcharr/Dispatcharr/issues/482), [#347](https://github.com/Dispatcharr/Dispatcharr/issues/347))
- Comskip settings support including comskip.ini upload and custom directory selection (#418)
- Manual recording scheduling for channels without EPG data (#162)

### Changed

- Default M3U account type is now set to XC for new accounts
- Performance optimization: Only fetch playlists and channel profiles after a successful M3U refresh (rather than every status update)
- Playlist retrieval now includes current connection counts and improved session handling during VOD session start
- Improved stream selection logic when all profiles have reached max connections (retries faster)

### Fixed

- Large EPGs now fully parse all channels
- Duplicate channel outputs for streamer profiles set to "All"
- Streamer profiles with "All" assigned now receive all eligible channels
- PostgreSQL btree index errors from logo URL validation during channel creation (#519)
- M3U processing lock not releasing when no streams found during XC refresh, which also skipped VOD scanning (#449)
- Float conversion errors by normalizing decimal format during VOD scanning (#526)
- Direct URL ordering in M3U output to use correct stream sequence (#528)
- Adding multiple M3U accounts without refreshing modified only the first entry (#397)
- UI state bug where new playlist creation was not notified to frontend ("Fetching Groups" stuck)
- Minor FFmpeg task and stream termination bugs in DVR module
- Input escaping issue where single quotes were interpreted as code delimiters (#406)

## [0.10.3] - 2025-10-04

### Added

- Logo management UI improvements where Channel editor now uses the Logo Manager modal, allowing users to add logos by URL directly from the edit form - Thanks [@EmeraldPi](https://github.com/EmeraldPi)

### Changed

- FFmpeg base container rebuilt with improved native build support - Thanks [@EmeraldPi](https://github.com/EmeraldPi)
- GitHub Actions workflow updated to use native runners instead of QEMU emulation for more reliable multi-architecture builds

### Fixed

- EPG parsing stability when large EPG files would not fully parse all channels. Parser now uses `iterparse` with `recover=True` for both channel and program-level parsing, ensuring complete and resilient XML processing even when Cloudflare injects additional root elements

## [0.10.2] - 2025-10-03

### Added

- `m3u_id` parameter to `generate_hash_key` and updated related calls
- Support for `x-tvg-url` and `url-tvg` generation with preserved query parameters (#345)
- Exact Gracenote ID matching for EPG channel mapping (#291)
- Recovery handling for XMLTV parser errors
- `nice -n 5` added to Celery commands for better process priority management

### Changed

- Default M3U hash key changed to URL only for new installs
- M3U profile retrieval now includes current connection counts and improved session handling during VOD session start
- Improved stream selection logic when all profiles have reached max connections (retries faster)
- XMLTV parsing refactored to use `iterparse` for `<tv>` element
- Release workflow refactored to run on native architecture
- Docker build system improvements:
  - Split install/build steps
  - Switch from Yarn → NPM
  - Updated to Node.js 24 (frontend build)
  - Improved ARM build reliability
  - Pushes to DockerHub with combined manifest
  - Removed redundant tags and improved build organization

### Fixed

- Cloudflare-hosted EPG feeds breaking parsing (#497)
- Bulk channel creation now preserves the order channels were selected in (no longer reversed)
- M3U hash settings not saving properly
- VOD selecting the wrong M3U profile at session start (#461)
- Redundant `h` removed from 12-hour time format in settings page

## [0.10.1] - 2025-09-24

### Added

- Virtualized rendering for TV Guide for smoother performance when displaying large guides - Thanks [@stlalpha](https://github.com/stlalpha) (#438)
- Enhanced channel/program mapping to reuse EPG data across multiple channels that share the same TVG-ID

### Changed

- `URL` field length in EPGSource model increased from 200 → 1000 characters to support long URLs with tokens
- Improved URL transformation logic with more advanced regex during profile refreshes
- During EPG scanning, the first display name for a channel is now used instead of the last
- `whiteSpace` style changed from `nowrap` → `pre` in StreamsTable for better text formatting

### Fixed

- EPG channel parsing failure when channel `URL` exceeded 500 characters by adding validation during scanning (#452)
- Frontend incorrectly saving case-sensitive setting as a JSON string for stream filters

## [0.10.0] - 2025-09-18

### Added

- Channel Creation Improvements:
  - Ability to specify channel number during channel creation ([#377](https://github.com/Dispatcharr/Dispatcharr/issues/377), [#169](https://github.com/Dispatcharr/Dispatcharr/issues/169))
  - Asynchronous bulk channel creation from stream IDs with WebSocket progress updates
  - WebSocket notifications when channels are created
- EPG Auto-Matching (Rewritten & Enhanced):
  - Completely refactored for improved accuracy and efficiency
  - Can now be applied to selected channels or triggered directly from the channel edit form
  - Uses stricter matching logic with support from sentence transformers
  - Added progress notifications during the matching process
  - Implemented memory cleanup for ML models after matching operations
  - Removed deprecated matching scripts
- Logo & EPG Management:
  - Ability in channel edit form and bulk channel editor to set logos and names from assigned EPG (#157)
  - Improved logo update flow: frontend refreshes on changes, store updates after bulk changes, progress shown via notifications
- Table Enhancements:
  - All tables now support adjustable column resizing (#295)
  - Channels and Streams tables persist column widths and center divider position to local storage
  - Improved sizing and layout for user-agents, stream profiles, logos, M3U, and EPG tables

### Changed

- Simplified VOD and series access: removed user-level restrictions on M3U accounts
- Skip disabled M3U accounts when choosing streams during playback (#402)
- Enhanced `UserViewSet` queryset to prefetch related channel profiles for better performance
- Auto-focus added to EPG filter input
- Category API retrieval now sorts by name
- Increased default column size for EPG fields and removed max size on group/EPG columns
- Standardized EPG column header to display `(EPG ID - TVG-ID)`

### Fixed

- Bug during VOD cleanup where all VODs not from the current M3U scan could be deleted
- Logos not being set correctly in some cases
- Bug where not setting a channel number caused an error when creating a channel (#422)
- Bug where clicking "Add Channel" with a channel selected opened the edit form instead
- Bug where a newly created channel could reuse streams from another channel due to form not clearing properly
- VOD page not displaying correct order while changing pages
- `ReferenceError: setIsInitialized is not defined` when logging into web UI
- `cannot access local variable 'total_chunks' where it is not associated with a value` during VOD refresh

## [0.9.1] - 2025-09-13

### Fixed

- Broken migrations affecting the plugins system
- DVR and plugin paths to ensure proper functionality (#381)

## [0.9.0] - 2025-09-12

### Added

- **Video on Demand (VOD) System:**
  - Complete VOD infrastructure with support for movies and TV series
  - Advanced VOD metadata including IMDB/TMDB integration, trailers, cast information
  - Smart VOD categorization with filtering by type (movies vs series)
  - Multi-provider VOD support with priority-based selection
  - VOD streaming proxy with connection tracking and statistics
  - Season/episode organization for TV series with expandable episode details
  - VOD statistics and monitoring integrated with existing stats dashboard
  - Optimized VOD parsing and category filtering
  - Dedicated VOD page with movies and series tabs
  - Rich VOD modals with backdrop images, trailers, and metadata
  - Episode management with season-based organization
  - Play button integration with external player support
  - VOD statistics cards similar to channel cards
- **Plugin System:**
  - Extensible Plugin Framework - Developers can build custom functionality without modifying Dispatcharr core
  - Plugin Discovery & Management - Automatic detection of installed plugins, with enable/disable controls in the UI
  - Backend API Support - New APIs for listing, loading, and managing plugins programmatically
  - Plugin Registry - Structured models for plugin metadata (name, version, author, description)
  - UI Enhancements - Dedicated Plugins page in the admin panel for centralized plugin management
  - Documentation & Scaffolding - Initial documentation and scaffolding to accelerate plugin development
- **DVR System:**
  - Refreshed DVR page for managing scheduled and completed recordings
  - Global pre/post padding controls surfaced in Settings
  - Playback support for completed recordings directly in the UI
  - DVR table view includes title, channel, time, and padding adjustments for clear scheduling
  - Improved population of DVR listings, fixing intermittent blank screen issues
  - Comskip integration for automated commercial detection and skipping in recordings
  - User-configurable comskip toggle in Settings
- **Enhanced Channel Management:**
  - EPG column added to channels table for better organization
  - EPG filtering by channel assignment and source name
  - Channel batch renaming for efficient bulk channel name updates
  - Auto channel sync improvements with custom stream profile override
  - Channel logo management overhaul with background loading
- Date and time format customization in settings - Thanks [@Biologisten](https://github.com/Biologisten)
- Auto-refresh intervals for statistics with better UI controls
- M3U profile notes field for better organization
- XC account information retrieval and display with account refresh functionality and notifications

### Changed

- JSONB field conversion for custom properties (replacing text fields) for better performance
- Database encoding converted from ASCII to UTF8 for better character support
- Batch processing for M3U updates and channel operations
- Query optimization with prefetch_related to eliminate N+1 queries
- Reduced API calls by fetching all data at once instead of per-category
- Buffering speed setting now affects UI indicators
- Swagger endpoint accessible with or without trailing slash
- EPG source names displayed before channel names in edit forms
- Logo loading improvements with background processing
- Channel card enhancements with better status indicators
- Group column width optimization
- Better content-type detection for streams
- Improved headers with content-range and total length
- Enhanced user-agent handling for M3U accounts
- HEAD request support with connection keep-alive
- Progress tracking improvements for clients with new sessions
- Server URL length increased to 1000 characters for token support
- Prettier formatting applied to all frontend code
- String quote standardization and code formatting improvements

### Fixed

- Logo loading issues in channel edit forms resolved
- M3U download error handling and user feedback improved
- Unique constraint violations fixed during stream rehashing
- Channel stats fetching moved from Celery beat task to configurable API calls
- Speed badge colors now use configurable buffering speed setting
- Channel cards properly close when streams stop
- Active streams labeling updated from "Active Channels"
- WebSocket updates for client connect/disconnect events
- Null value handling before database saves
- Empty string scrubbing for cleaner data
- Group relationship cleanup for removed M3U groups
- Logo cleanup for unused files with proper batch processing
- Recordings start 5 mins after show starts (#102)

### Closed

- [#350](https://github.com/Dispatcharr/Dispatcharr/issues/350): Allow DVR recordings to be played via the UI
- [#349](https://github.com/Dispatcharr/Dispatcharr/issues/349): DVR screen doesn't populate consistently
- [#340](https://github.com/Dispatcharr/Dispatcharr/issues/340): Global find and replace
- [#311](https://github.com/Dispatcharr/Dispatcharr/issues/311): Stat's "Current Speed" does not reflect "Buffering Speed" setting
- [#304](https://github.com/Dispatcharr/Dispatcharr/issues/304): Name ignored when uploading logo
- [#300](https://github.com/Dispatcharr/Dispatcharr/issues/300): Updating Logo throws error
- [#286](https://github.com/Dispatcharr/Dispatcharr/issues/286): 2 Value/Column EPG in Channel Edit
- [#280](https://github.com/Dispatcharr/Dispatcharr/issues/280): Add general text field in M3U/XS profiles
- [#190](https://github.com/Dispatcharr/Dispatcharr/issues/190): Show which stream is being used and allow it to be altered in channel properties
- [#155](https://github.com/Dispatcharr/Dispatcharr/issues/155): Additional column with EPG assignment information / Allow filtering by EPG assignment
- [#138](https://github.com/Dispatcharr/Dispatcharr/issues/138): Bulk Channel Edit Functions

## [0.8.0] - 2025-08-19

### Added

- Channel & Stream Enhancements:
  - Preview streams under a channel, with stream logo and name displayed in the channel card
  - Advanced stats for channel streams
  - Stream qualities displayed in the channel table
  - Stream stats now saved to the database
  - URL badges can now be clicked to copy stream links to the clipboard
- M3U Filtering for Streams:
  - Streams for an M3U account can now be filtered using flexible parameters
  - Apply filters based on stream name, group title, or stream URL (via regex)
  - Filters support both inclusion and exclusion logic for precise control
  - Multiple filters can be layered with a priority order for complex rules
- Ability to reverse the sort order for auto channel sync
- Custom validator for URL fields now allows non-FQDN hostnames (#63)
- Membership creation added in `UpdateChannelMembershipAPIView` if not found (#275)

### Changed

- Bumped Postgres to version 17
- Updated dependencies in `requirements.txt` for compatibility and improvements
- Improved chunked extraction to prevent memory issues - Thanks [@pantherale0](https://github.com/pantherale0)

### Fixed

- XML escaping for channel ID in `generate_dummy_epg` function
- Bug where creating a channel from a stream not displayed in the table used an invalid stream name
- Debian install script - Thanks [@deku-m](https://github.com/deku-m)

## [0.7.1] - 2025-07-29

### Added

- Natural sorting for channel names during auto channel sync
- Ability to sort auto sync order by provider order (default), channel name, TVG ID, or last updated time
- Auto-created channels can now be assigned to specific channel profiles (#255)
- Channel profiles are now fetched automatically after a successful M3U refresh
- Uses only whole numbers when assigning the next available channel number

### Changed

- Logo upload behavior changed to wait for the Create button before saving
- Uses the channel name as the display name in EPG output for improved readability
- Ensures channels are only added to a selected profile if one is explicitly chosen

### Fixed

- Logo Manager prevents redundant messages from the file scanner by properly tracking uploaded logos in Redis
- Fixed an issue preventing logo uploads via URL
- Adds internal support for assigning multiple profiles via API

## [0.7.0] - 2025-07-19

### Added

- **Logo Manager:**
  - Complete logo management system with filtering, search, and usage tracking
  - Upload logos directly through the UI
  - Automatically scan `/data/logos` for existing files (#69)
  - View which channels use each logo
  - Bulk delete unused logos with cleanup
  - Enhanced display with hover effects and improved sizing
  - Improved logo fetching with timeouts and user-agent headers to prevent hanging
- **Group Manager:**
  - Comprehensive group management interface (#128)
  - Search and filter groups with ease
  - Bulk operations for cleanup
  - Filter channels by group membership
  - Automatically clean up unused groups
- **Auto Channel Sync:**
  - Automatic channel synchronization from M3U sources (#147)
  - Configure auto-sync settings per M3U account group
  - Set starting channel numbers by group
  - Override group names during sync
  - Apply regex match and replace for channel names
  - Filter channels by regex match on stream name
  - Track auto-created vs manually added channels
  - Smart updates preserve UUIDs and existing links
- Stream rehashing with WebSocket notifications
- Better error handling for blocked rehash attempts
- Lock acquisition to prevent conflicts
- Real-time progress tracking

### Changed

- Persist table page sizes in local storage (streams & channels)
- Smoother pagination and improved UX
- Fixed z-index issues during table refreshes
- Improved XC client with connection pooling
- Better error handling for API and JSON decode failures
- Smarter handling of empty content and blocking responses
- Improved EPG XML generation with richer metadata
- Better support for keywords, languages, ratings, and credits
- Better form layouts and responsive buttons
- Enhanced confirmation dialogs and feedback

### Fixed

- Channel table now correctly restores page size from local storage
- Resolved WebSocket message formatting issues
- Fixed logo uploads and edits
- Corrected ESLint issues across the codebase
- Fixed HTML validation errors in menus
- Optimized logo fetching with proper timeouts and headers ([#101](https://github.com/Dispatcharr/Dispatcharr/issues/101), [#217](https://github.com/Dispatcharr/Dispatcharr/issues/217))

## [0.6.2] - 2025-07-10

### Fixed

- **Streaming & Connection Stability:**
  - Provider timeout issues - Slow but responsive providers no longer cause channel lockups
  - Added chunk and process timeouts - Prevents hanging during stream processing and transcoding
  - Improved connection handling - Enhanced process management and socket closure detection for safer streaming
  - Enhanced health monitoring - Health monitor now properly notifies main thread without attempting reconnections
- **User Interface & Experience:**
  - Touch screen compatibility - Web player can now be properly closed on touch devices
  - Improved user management - Added support for first/last names, login tracking, and standardized table formatting
- Improved logging - Enhanced log messages with channel IDs for better debugging
- Code cleanup - Removed unused imports, variables, and dead links

## [0.6.1] - 2025-06-27

### Added

- Dynamic parameter options for M3U and EPG URLs (#207)
- Support for 'num' property in channel number extraction (fixes channel creation from XC streams not having channel numbers)

### Changed

- EPG generation now uses streaming responses to prevent client timeouts during large EPG file generation (#179)
- Improved reliability when downloading EPG data from external sources
- Better program positioning - Programs that start before the current view now have proper text positioning (#223)
- Better mobile support - Improved sizing and layout for mobile devices across multiple tables
- Responsive stats cards - Better calculation for card layout and improved filling on different screen sizes (#218)
- Enhanced table rendering - M3U and EPG tables now render better on small screens
- Optimized spacing - Removed unnecessary padding and blank space throughout the interface
- Better settings layout - Improved minimum widths and mobile support for settings pages
- Always show 2 decimal places for FFmpeg speed values

### Fixed

- TV Guide now properly filters channels based on selected channel group
- Resolved loading issues - Fixed channels and groups not loading correctly in the TV Guide
- Stream profile fixes - Resolved issue with setting stream profile to 'use default'
- Single channel editing - When only one channel is selected, the correct channel editor now opens
- Bulk edit improvements - Added "no change" options for bulk editing operations
- Bulk channel editor now properly saves changes (#222)
- Link form improvements - Better sizing and rendering of link forms with proper layering
- Confirmation dialogs added with warning suppression for user deletion, channel profile deletion, and M3U profile deletion

## [0.6.0] - 2025-06-19

### Added

- **User Management & Access Control:**
  - Complete user management system with user levels and channel access controls
  - Network access control with CIDR validation and IP-based restrictions
  - Logout functionality and improved loading states for authenticated users
- **Xtream Codes Output:**
  - Xtream Codes support enables easy output to IPTV clients (#195)
- **Stream Management & Monitoring:**
  - FFmpeg statistics integration - Real-time display of video/audio codec info, resolution, speed, and stream type
  - Automatic stream switching when buffering is detected
  - Enhanced stream profile management with better connection tracking
  - Improved stream state detection, including buffering as an active state
- **Channel Management:**
  - Bulk channel editing for channel group, stream profile, and user access level
- **Enhanced M3U & EPG Features:**
  - Dynamic `tvg-id` source selection for M3U and EPG (`tvg_id`, `gracenote`, or `channel_number`)
  - Direct URL support in M3U output via `direct=true` parameter
  - Flexible EPG output with a configurable day limit via `days=#` parameter
  - Support for LIVE tags and `dd_progrid` numbering in EPG processing
- Proxy settings configuration with UI integration and improved validation
- Stream retention controls - Set stale stream days to `0` to disable retention completely (#123)
- Tuner flexibility - Minimum of 1 tuner now allowed for HDHomeRun output
- Fallback IP geolocation provider (#127) - Thanks [@maluueu](https://github.com/maluueu)
- POST method now allowed for M3U output, enabling support for Smarters IPTV - Thanks [@maluueu](https://github.com/maluueu)

### Changed

- Improved channel cards with better status indicators and tooltips
- Clearer error messaging for unsupported codecs in the web player
- Network access warnings to prevent accidental lockouts
- Case-insensitive M3U parsing for improved compatibility
- Better EPG processing with improved channel matching
- Replaced Mantine React Table with custom implementations
- Improved tooltips and parameter wrapping for cleaner interfaces
- Better badge colors and status indicators
- Stronger form validation and user feedback
- Streamlined settings management using JSON configs
- Default value population for clean installs
- Environment-specific configuration support for multiple deployment scenarios

### Fixed

- FFmpeg process cleanup - Ensures FFmpeg fully exits before marking connection closed
- Resolved stream profile update issues in statistics display
- Fixed M3U profile ID behavior when switching streams
- Corrected stream switching logic - Redis is only updated on successful switches
- Fixed connection counting - Excludes the current profile from available connection counts
- Fixed custom stream channel creation when no group is assigned (#122)
- Resolved EPG auto-matching deadlock when many channels match simultaneously - Thanks [@xham3](https://github.com/xham3)

## [0.5.2] - 2025-06-03

### Added

- Direct Logo Support: Added ability to bypass logo caching by adding `?cachedlogos=false` to the end of M3U and EPG URLs (#109)

### Changed

- Dynamic Resource Management: Auto-scales Celery workers based on demand, reducing overall memory and CPU usage while still allowing high-demand tasks to complete quickly (#111)
- Enhanced Logging:
  - Improved logging for M3U processing
  - Better error output from XML parser for easier troubleshooting

### Fixed

- XMLTV Parsing: Added `remove_blank_text=True` to lxml parser to prevent crashes with poorly formatted XMLTV files (#115)
- Stats Display: Refactored channel info retrieval for safer decoding and improved error logging, fixing intermittent issues with statistics not displaying properly

## [0.5.1] - 2025-05-28

### Added

- Support for ZIP-compressed EPG files
- Automatic extraction of compressed files after downloading
- Intelligent file type detection for EPG sources:
  - Reads the first bits of files to determine file type
  - If a compressed file is detected, it peeks inside to find XML files
- Random descriptions for dummy channels in the TV guide
- Support for decimal channel numbers (converted from integer to float) - Thanks [@MooseyOnTheLoosey](https://github.com/MooseyOnTheLoosey)
- Show channels without EPG data in TV Guide
- Profile name added to HDHR-friendly name and device ID (allows adding multiple HDHR profiles to Plex)

### Changed

- About 30% faster EPG processing
- Significantly improved memory usage for large EPG files
- Improved timezone handling
- Cleaned up cached files when deleting EPG sources
- Performance improvements when processing extremely large M3U files
- Improved batch processing with better cleanup
- Enhanced WebSocket update handling for large operations
- Redis configured for better performance (no longer saves to disk)
- Improved memory management for Celery tasks
- Separated beat schedules with a file scanning interval set to 20 seconds
- Improved authentication error handling with user redirection to the login page
- Improved channel card formatting for different screen resolutions (can now actually read the channel stats card on mobile)
- Decreased line height for status messages in the EPG and M3U tables for better appearance on smaller screens
- Updated the EPG form to match the M3U form for consistency

### Fixed

- Profile selection issues that previously caused WebUI crashes
- Issue with `tvc-guide-id` (Gracenote ID) in bulk channel creation
- Bug when uploading an M3U with the default user-agent set
- Bug where multiple channel initializations could occur, causing zombie streams and performance issues (choppy streams)
- Better error handling for buffer overflow issues
- Fixed various memory leaks
- Bug in the TV Guide that would crash the web UI when selecting a profile to filter by
- Multiple minor bug fixes and code cleanup

## [0.5.0] - 2025-05-15

### Added

- **XtreamCodes Support:**
  - Initial XtreamCodes client support
  - Option to add EPG source with XC account
  - Improved XC login and authentication
  - Improved error handling for XC connections
- **Hardware Acceleration:**
  - Detection of hardware acceleration capabilities with recommendations (available in logs after startup)
  - Improved support for NVIDIA, Intel (QSV), and VAAPI acceleration methods
  - Added necessary drivers and libraries for hardware acceleration
  - Automatically assigns required permissions for hardware acceleration
  - Thanks to [@BXWeb](https://github.com/BXWeb), @chris.r3x, [@rykr](https://github.com/rykr), @j3111, [@jesmannstl](https://github.com/jesmannstl), @jimmycarbone, [@gordlaben](https://github.com/gordlaben), [@roofussummers](https://github.com/roofussummers), [@slamanna212](https://github.com/slamanna212)
- **M3U and EPG Management:**
  - Enhanced M3U profile creation with live regex results
  - Added stale stream detection with configurable thresholds
  - Improved status messaging for M3U and EPG operations:
    - Shows download speed with estimated time remaining
    - Shows parsing time remaining
  - Added "Pending Setup" status for M3U's requiring group selection
  - Improved handling of M3U group filtering
- **UI Improvements:**
  - Added configurable table sizes
  - Enhanced video player with loading and error states
  - Improved WebSocket connection handling with authentication
  - Added confirmation dialogs for critical operations
  - Auto-assign numbers now configurable by selection
  - Added bulk editing of channel profile membership (select multiple channels, then click the profile toggle on any selected channel to apply the change to all)
- **Infrastructure & Performance:**
  - Standardized and improved the logging system
  - New environment variable to set logging level: `DISPATCHARR_LOG_LEVEL` (default: `INFO`, available: `TRACE`, `DEBUG`, `INFO`, `WARNING`, `ERROR`, `CRITICAL`)
  - Introduced a new base image build process: updates are now significantly smaller (typically under 15MB unless the base image changes)
  - Improved environment variable handling in container
- Support for Gracenote ID (`tvc-guide-stationid`) - Thanks [@rykr](https://github.com/rykr)
- Improved file upload handling with size limits removed

### Fixed

- Issues with profiles not loading correctly
- Problems with stream previews in tables
- Channel creation and editing workflows
- Logo display issues
- WebSocket connection problems
- Multiple React-related errors and warnings
- Pagination and filtering issues in tables

## [0.4.1] - 2025-05-01

### Changed

- Optimized uWSGI configuration settings for better server performance
- Improved asynchronous processing by converting additional timers to gevent
- Enhanced EPG (Electronic Program Guide) downloading with proper user agent headers

### Fixed

- Issue with "add streams to channel" functionality to correctly follow disabled state logic

## [0.4.0] - 2025-05-01

### Added

- URL copy buttons for stream and channel URLs
- Manual stream switching ability
- EPG auto-match notifications - Users now receive feedback about how many matches were found
- Informative tooltips throughout the interface, including stream profiles and user-agent details
- Display of connected time for each client
- Current M3U profile information to stats
- Better logging for which channel clients are getting chunks from

### Changed

- Table System Rewrite: Completely refactored channel and stream tables for dramatically improved performance with large datasets
- Improved Concurrency: Replaced time.sleep with gevent.sleep for better performance when handling multiple streams
- Improved table interactions:
  - Restored alternating row colors and hover effects
  - Added shift-click support for multiple row selection
  - Preserved drag-and-drop functionality
- Adjusted logo display to prevent layout shifts with different sized logos
- Improved sticky headers in tables
- Fixed spacing and padding in EPG and M3U tables for better readability on smaller displays
- Stream URL handling improved for search/replace patterns
- Enhanced stream lock management for better reliability
- Added stream name to channel status for better visibility
- Properly track current stream ID during stream switches
- Improved EPG cache handling and cleanup of old cache files
- Corrected content type for M3U file (using m3u instead of m3u8)
- Fixed logo URL handling in M3U generation
- Enhanced tuner count calculation to include only active M3U accounts
- Increased thread stack size in uwsgi configuration
- Changed proxy to use uwsgi socket
- Added build timestamp to version information
- Reduced excessive logging during M3U/EPG file importing
- Improved store variable handling to increase application efficiency
- Frontend now being built by Yarn instead of NPM

### Fixed

- Issues with channel statistics randomly not working
- Stream ordering in channel selection
- M3U profile name added to stream names for better identification
- Channel form not updating some properties after saving
- Issue with setting logos to default
- Channel creation from streams
- Channel group saving
- Improved error handling throughout the application
- Bugs in deleting stream profiles
- Resolved mimetype detection issues
- Fixed form display issues
- Added proper requerying after form submissions and item deletions
- Bug overwriting tvg-id when loading TV Guide
- Bug that prevented large m3u's and epg's from uploading
- Typo in Stream Profile header column for Description - Thanks [@LoudSoftware](https://github.com/LoudSoftware)
- Typo in m3u input processing (tv-chno instead of tvg-chno) - Thanks @www2a

## [0.3.3] - 2025-04-18

### Fixed

- Issue with dummy EPG calculating hours above 24, ensuring time values remain within valid 24-hour format
- Auto import functionality to properly process old files that hadn't been imported yet, rather than ignoring them

## [0.3.2] - 2025-04-16

### Fixed

- Issue with stream ordering for channels - resolved problem where stream objects were incorrectly processed when assigning order in channel configurations

## [0.3.1] - 2025-04-16

### Added

- Key to navigation links in sidebar to resolve DOM errors when loading web UI
- Channels that are set to 'dummy' epg to the TV Guide

### Fixed

- Issue preventing dummy EPG from being set
- Channel numbers not saving properly
- EPGs not refreshing when linking EPG to channel
- Improved error messages in notifications

## [0.3.0] - 2025-04-15

### Added

- URL validation for redirect profile:
  - Validates stream URLs before redirecting clients
  - Prevents clients from being redirected to unavailable streams
  - Now tries alternate streams when primary stream validation fails
- Dynamic tuner configuration for HDHomeRun devices:
  - TunerCount is now dynamically created based on profile max connections
  - Sets minimum of 2 tuners, up to 10 for unlimited profiles

### Changed

- More robust stream switching:
  - Clients now wait properly if a stream is in the switching state
  - Improved reliability during stream transitions
- Performance enhancements:
  - Increased workers and threads for uwsgi for better concurrency

### Fixed

- Issue with multiple dead streams in a row - System now properly handles cases where several sequential streams are unavailable
- Broken links to compose files in documentation

## [0.2.1] - 2025-04-13

### Fixed

- Stream preview (not channel)
- Streaming wouldn't work when using default user-agent for an M3U
- WebSockets and M3U profile form issues

## [0.2.0] - 2025-04-12

Initial beta public release.<|MERGE_RESOLUTION|>--- conflicted
+++ resolved
@@ -15,11 +15,8 @@
 ### Changed
 
 - Removed unreachable code path in m3u output - Thanks [@DawtCom](https://github.com/DawtCom)
-<<<<<<< HEAD
 - GitHub Actions workflows now use `docker/metadata-action` for cleaner and more maintainable OCI-compliant image label generation across all build pipelines (ci.yml, base-image.yml, release.yml). Labels are applied to both platform-specific images and multi-arch manifests with proper annotation formatting.
-=======
 - Update docker/dev-build.sh to support private registries, multiple architectures and pushing. Now you can do things like `dev-build.sh  -p -r my.private.registry -a linux/arm64,linux/amd64` - Thanks [@jdblack](https://github.com/jblack)
->>>>>>> a76a81c7
 
 ### Fixed
 
