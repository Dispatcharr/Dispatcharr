# Changelog

All notable changes to this project will be documented in this file.

The format is based on [Keep a Changelog](https://keepachangelog.com/en/1.1.0/),
and this project adheres to [Semantic Versioning](https://semver.org/spec/v2.0.0.html).

## [Unreleased]

<<<<<<< HEAD
### Added

- Sort buttons for 'Group' and 'M3U' columns in Streams table for improved stream organization and filtering - Thanks [@bobey6](https://github.com/bobey6)
- EPG source priority field for controlling which EPG source is preferred when multiple sources have matching entries for a channel (higher numbers = higher priority) (Closes #603)

### Changed

- **Performance**: EPG program parsing optimized for sources with many channels but only a fraction mapped. Now parses XML file once per source instead of once per channel, dramatically reducing I/O and CPU overhead. For sources with 10,000 channels and 100 mapped, this results in ~99x fewer file opens and ~100x fewer full file scans. Orphaned programs for unmapped channels are also cleaned up during refresh to prevent database bloat. Database updates are now atomic to prevent clients from seeing empty/partial EPG data during refresh.
- EPG table now displays detailed status messages including refresh progress, success messages, and last message for idle sources (matching M3U table behavior) (Closes #214)
- IPv6 access now allowed by default with all IPv6 CIDRs accepted - Thanks [@adrianmace](https://github.com/adrianmace)
- nginx.conf updated to bind to both IPv4 and IPv6 ports - Thanks [@jordandalley](https://github.com/jordandalley)
- EPG matching now respects source priority and only uses active (enabled) EPG sources (Closes #672)
- EPG form API Key field now only visible when Schedules Direct source type is selected

### Fixed

- EPG table "Updated" column now updates in real-time via WebSocket using the actual backend timestamp instead of requiring a page refresh
- Bulk channel editor confirmation dialog now displays the correct stream profile name that will be applied to the selected channels.
=======
## [0.13.1] - 2025-12-06

### Fixed

- JWT token generated so is unique for each deployment
>>>>>>> a9120552

## [0.13.0] - 2025-12-02

### Added

- `CHANGELOG.md` file following Keep a Changelog format to document all notable changes and project history
- System event logging and viewer: Comprehensive logging system that tracks internal application events (M3U refreshes, EPG updates, stream switches, errors) with a dedicated UI viewer for filtering and reviewing historical events. Improves monitoring, troubleshooting, and understanding system behavior
- M3U/EPG endpoint caching: Implements intelligent caching for frequently requested M3U playlists and EPG data to reduce database load and improve response times for clients.
- Search icon to name headers for the channels and streams tables (#686)
- Comprehensive logging for user authentication events and network access restrictions
- Validation for EPG objects and payloads in updateEPG functions to prevent errors from invalid data
- Referrerpolicy to YouTube iframes in series and VOD modals for better compatibility

### Changed

- XC player API now returns server_info for unknown actions to align with provider behavior
- XC player API refactored to streamline action handling and ensure consistent responses
- Date parsing logic in generate_custom_dummy_programs improved to handle empty or invalid inputs
- DVR cards now reflect date and time formats chosen by user - Thanks [@Biologisten](https://github.com/Biologisten)
- "Uncategorized" categories and relations now automatically created for VOD accounts to improve content management (#627)
- Improved minimum horizontal size in the stats page for better usability on smaller displays
- M3U and EPG generation now handles missing channel profiles with appropriate error logging

### Fixed

- Episode URLs in series modal now use UUID instead of ID, fixing broken links (#684, #694)
- Stream preview now respects selected M3U profile instead of always using default profile (#690)
- Channel groups filter in M3UGroupFilter component now filters out non-existent groups (prevents blank webui when editing M3U after a group was removed)
- Stream order now preserved in PATCH/PUT responses from ChannelSerializer, ensuring consistent ordering across all API operations - Thanks [@FiveBoroughs](https://github.com/FiveBoroughs) (#643)
- XC client compatibility: float channel numbers now converted to integers
- M3U account and profile modals now scrollable on mobile devices for improved usability

## [0.12.0] - 2025-11-19

### Added

- RTSP stream support with automatic protocol detection when a proxy profile requires it. The proxy now forces FFmpeg for RTSP sources and properly handles RTSP URLs - Thanks [@ragchuck](https://github.com/ragchuck) (#184)
- UDP stream support, including correct handling when a proxy profile specifies a UDP source. The proxy now skips HTTP-specific headers (like `user_agent`) for non-HTTP protocols and performs manual redirect handling to improve reliability (#617)
- Separate VOD logos system with a new `VODLogo` model, database migration, dedicated API/viewset, and server-paginated UI. This separates movie/series logos from channel logos, making cleanup safer and enabling independent bulk operations

### Changed

- Background profile refresh now uses a rate-limiting/backoff strategy to avoid provider bans
- Bulk channel editing now validates all requested changes up front and applies updates in a single database transaction
- ProxyServer shutdown & ghost-client handling improved to avoid initializing channels for transient clients and prevent duplicate reinitialization during rapid reconnects
- URL / Stream validation expanded to support credentials on non-FQDN hosts, skips HTTP-only checks for RTSP/RTP/UDP streams, and improved host/port normalization
- TV guide scrolling & timeline synchronization improved with mouse-wheel scrolling, synchronized timeline position with guide navigation, and improved mobile momentum scrolling (#252)
- EPG Source dropdown now sorts alphabetically - Thanks [@0x53c65c0a8bd30fff](https://github.com/0x53c65c0a8bd30fff)
- M3U POST handling restored and improved for clients (e.g., Smarters) that request playlists using HTTP POST - Thanks [@maluueu](https://github.com/maluueu)
- Login form revamped with branding, cleaner layout, loading state, "Remember Me" option, and focused sign-in flow
- Series & VOD now have copy-link buttons in modals for easier URL sharing
- `get_host_and_port` now prioritizes verified port sources and handles reverse-proxy edge cases more accurately (#618)

### Fixed

- EXTINF parsing overhauled to correctly extract attributes such as `tvg-id`, `tvg-name`, and `group-title`, even when values include quotes or commas (#637)
- Websocket payload size reduced during EPG processing to avoid UI freezes, blank screens, or memory spikes in the browser (#327)
- Logo management UI fixes including confirmation dialogs, header checkbox reset, delete button reliability, and full client refetch after cleanup

## [0.11.2] - 2025-11-04

### Added

- Custom Dummy EPG improvements:
  - Support for using an existing Custom Dummy EPG as a template for creating new EPGs
  - Custom fallback templates for unmatched patterns
  - `{endtime}` as an available output placeholder and renamed `{time}` → `{starttime}` (#590)
  - Support for date placeholders that respect both source and output timezones (#597)
  - Ability to bulk assign Custom Dummy EPGs to multiple channels
  - "Include New Tag" option to mark programs as new in Dummy EPG output
  - Support for month strings in date parsing
  - Ability to set custom posters and channel logos via regex patterns for Custom Dummy EPGs
  - Improved DST handling by calculating offsets based on the actual program date, not today's date

### Changed

- Stream model maximum URL length increased from 2000 to 4096 characters (#585)
- Groups now sorted during `xc_get_live_categories` based on the order they first appear (by lowest channel number)
- Client TTL settings updated and periodic refresh implemented during active streaming to maintain accurate connection tracking
- `ProgramData.sub_title` field changed from `CharField` to `TextField` to allow subtitles longer than 255 characters (#579)
- Startup improved by verifying `/data` directory ownership and automatically fixing permissions if needed. Pre-creates `/data/models` during initialization (#614)
- Port detection enhanced to check `request.META.get("SERVER_PORT")` before falling back to defaults, ensuring correct port when generating M3U, EPG, and logo URLs - Thanks [@lasharor](https://github.com/lasharor)

### Fixed

- Custom Dummy EPG frontend DST calculation now uses program date instead of current date
- Channel titles no longer truncated early after an apostrophe - Thanks [@0x53c65c0a8bd30fff](https://github.com/0x53c65c0a8bd30fff)

## [0.11.1] - 2025-10-22

### Fixed

- uWSGI not receiving environmental variables
- LXC unable to access daemons launched by uWSGI ([#575](https://github.com/Dispatcharr/Dispatcharr/issues/575), [#576](https://github.com/Dispatcharr/Dispatcharr/issues/576), [#577](https://github.com/Dispatcharr/Dispatcharr/issues/577))

## [0.11.0] - 2025-10-22

### Added

- Custom Dummy EPG system:
  - Regex pattern matching and name source selection
  - Support for custom upcoming and ended programs
  - Timezone-aware with source and local timezone selection
  - Option to include categories and date/live tags in Dummy EPG output
  - (#293)
- Auto-Enable & Category Improvements:
  - Auto-enable settings for new groups and categories in M3U and VOD components (#208)
- IPv6 CIDR validation in Settings - Thanks [@jordandalley](https://github.com/jordandalley) (#236)
- Custom logo support for channel groups in Auto Sync Channels (#555)
- Tooltips added to the Stream Table

### Changed

- Celery and uWSGI now have configurable `nice` levels (defaults: `uWSGI=0`, `Celery=5`) to prioritize streaming when needed. (#571)
- Directory creation and ownership management refactored in init scripts to avoid unnecessary recursive `chown` operations and improve boot speed
- HTTP streamer switched to threaded model with piped output for improved robustness
- Chunk timeout configuration improved and StreamManager timeout handling enhanced
- Proxy timeout values reduced to avoid unnecessary waiting
- Resource cleanup improved to prevent "Too many open files" errors
- Proxy settings caching implemented and database connections properly closed after use
- EPG program fetching optimized with chunked retrieval and explicit ordering to reduce memory usage during output
- EPG output now sorted by channel number for consistent presentation
- Stream Table buttons reordered for better usability
- Database connection handling improved throughout the codebase to reduce overall connection count

### Fixed

- Crash when resizing columns in the Channel Table (#516)
- Errors when saving stream settings (#535)
- Preview and edit bugs for custom streams where profile and group selections did not display correctly
- `channel_id` and `channel.uuid` now converted to strings before processing to fix manual switching when the uWSGI worker was not the stream owner (#269)
- Stream locking and connection search issues when switching channels; increased search timeout to reduce premature failures (#503)
- Stream Table buttons no longer shift into multiple rows when selecting many streams
- Custom stream previews
- Custom Stream settings not loading properly (#186)
- Orphaned categories now automatically removed for VOD and Series during M3U refresh (#540)

## [0.10.4] - 2025-10-08

### Added

- "Assign TVG-ID from EPG" functionality with frontend actions for single-channel and batch operations
- Confirmation dialogs in `ChannelBatchForm` for setting names, logos, TVG-IDs, and clearing EPG assignments
- "Clear EPG" button to `ChannelBatchForm` for easy reset of assignments
- Batch editing of channel logos - Thanks [@EmeraldPi](https://github.com/EmeraldPi)
- Ability to set logo name from URL - Thanks [@EmeraldPi](https://github.com/EmeraldPi)
- Proper timestamp tracking for channel creation and updates; `XC Get Live Streams` now uses this information
- Time Zone Settings added to the application ([#482](https://github.com/Dispatcharr/Dispatcharr/issues/482), [#347](https://github.com/Dispatcharr/Dispatcharr/issues/347))
- Comskip settings support including comskip.ini upload and custom directory selection (#418)
- Manual recording scheduling for channels without EPG data (#162)

### Changed

- Default M3U account type is now set to XC for new accounts
- Performance optimization: Only fetch playlists and channel profiles after a successful M3U refresh (rather than every status update)
- Playlist retrieval now includes current connection counts and improved session handling during VOD session start
- Improved stream selection logic when all profiles have reached max connections (retries faster)

### Fixed

- Large EPGs now fully parse all channels
- Duplicate channel outputs for streamer profiles set to "All"
- Streamer profiles with "All" assigned now receive all eligible channels
- PostgreSQL btree index errors from logo URL validation during channel creation (#519)
- M3U processing lock not releasing when no streams found during XC refresh, which also skipped VOD scanning (#449)
- Float conversion errors by normalizing decimal format during VOD scanning (#526)
- Direct URL ordering in M3U output to use correct stream sequence (#528)
- Adding multiple M3U accounts without refreshing modified only the first entry (#397)
- UI state bug where new playlist creation was not notified to frontend ("Fetching Groups" stuck)
- Minor FFmpeg task and stream termination bugs in DVR module
- Input escaping issue where single quotes were interpreted as code delimiters (#406)

## [0.10.3] - 2025-10-04

### Added

- Logo management UI improvements where Channel editor now uses the Logo Manager modal, allowing users to add logos by URL directly from the edit form - Thanks [@EmeraldPi](https://github.com/EmeraldPi)

### Changed

- FFmpeg base container rebuilt with improved native build support - Thanks [@EmeraldPi](https://github.com/EmeraldPi)
- GitHub Actions workflow updated to use native runners instead of QEMU emulation for more reliable multi-architecture builds

### Fixed

- EPG parsing stability when large EPG files would not fully parse all channels. Parser now uses `iterparse` with `recover=True` for both channel and program-level parsing, ensuring complete and resilient XML processing even when Cloudflare injects additional root elements

## [0.10.2] - 2025-10-03

### Added

- `m3u_id` parameter to `generate_hash_key` and updated related calls
- Support for `x-tvg-url` and `url-tvg` generation with preserved query parameters (#345)
- Exact Gracenote ID matching for EPG channel mapping (#291)
- Recovery handling for XMLTV parser errors
- `nice -n 5` added to Celery commands for better process priority management

### Changed

- Default M3U hash key changed to URL only for new installs
- M3U profile retrieval now includes current connection counts and improved session handling during VOD session start
- Improved stream selection logic when all profiles have reached max connections (retries faster)
- XMLTV parsing refactored to use `iterparse` for `<tv>` element
- Release workflow refactored to run on native architecture
- Docker build system improvements:
  - Split install/build steps
  - Switch from Yarn → NPM
  - Updated to Node.js 24 (frontend build)
  - Improved ARM build reliability
  - Pushes to DockerHub with combined manifest
  - Removed redundant tags and improved build organization

### Fixed

- Cloudflare-hosted EPG feeds breaking parsing (#497)
- Bulk channel creation now preserves the order channels were selected in (no longer reversed)
- M3U hash settings not saving properly
- VOD selecting the wrong M3U profile at session start (#461)
- Redundant `h` removed from 12-hour time format in settings page

## [0.10.1] - 2025-09-24

### Added

- Virtualized rendering for TV Guide for smoother performance when displaying large guides - Thanks [@stlalpha](https://github.com/stlalpha) (#438)
- Enhanced channel/program mapping to reuse EPG data across multiple channels that share the same TVG-ID

### Changed

- `URL` field length in EPGSource model increased from 200 → 1000 characters to support long URLs with tokens
- Improved URL transformation logic with more advanced regex during profile refreshes
- During EPG scanning, the first display name for a channel is now used instead of the last
- `whiteSpace` style changed from `nowrap` → `pre` in StreamsTable for better text formatting

### Fixed

- EPG channel parsing failure when channel `URL` exceeded 500 characters by adding validation during scanning (#452)
- Frontend incorrectly saving case-sensitive setting as a JSON string for stream filters

## [0.10.0] - 2025-09-18

### Added

- Channel Creation Improvements:
  - Ability to specify channel number during channel creation ([#377](https://github.com/Dispatcharr/Dispatcharr/issues/377), [#169](https://github.com/Dispatcharr/Dispatcharr/issues/169))
  - Asynchronous bulk channel creation from stream IDs with WebSocket progress updates
  - WebSocket notifications when channels are created
- EPG Auto-Matching (Rewritten & Enhanced):
  - Completely refactored for improved accuracy and efficiency
  - Can now be applied to selected channels or triggered directly from the channel edit form
  - Uses stricter matching logic with support from sentence transformers
  - Added progress notifications during the matching process
  - Implemented memory cleanup for ML models after matching operations
  - Removed deprecated matching scripts
- Logo & EPG Management:
  - Ability in channel edit form and bulk channel editor to set logos and names from assigned EPG (#157)
  - Improved logo update flow: frontend refreshes on changes, store updates after bulk changes, progress shown via notifications
- Table Enhancements:
  - All tables now support adjustable column resizing (#295)
  - Channels and Streams tables persist column widths and center divider position to local storage
  - Improved sizing and layout for user-agents, stream profiles, logos, M3U, and EPG tables

### Changed

- Simplified VOD and series access: removed user-level restrictions on M3U accounts
- Skip disabled M3U accounts when choosing streams during playback (#402)
- Enhanced `UserViewSet` queryset to prefetch related channel profiles for better performance
- Auto-focus added to EPG filter input
- Category API retrieval now sorts by name
- Increased default column size for EPG fields and removed max size on group/EPG columns
- Standardized EPG column header to display `(EPG ID - TVG-ID)`

### Fixed

- Bug during VOD cleanup where all VODs not from the current M3U scan could be deleted
- Logos not being set correctly in some cases
- Bug where not setting a channel number caused an error when creating a channel (#422)
- Bug where clicking "Add Channel" with a channel selected opened the edit form instead
- Bug where a newly created channel could reuse streams from another channel due to form not clearing properly
- VOD page not displaying correct order while changing pages
- `ReferenceError: setIsInitialized is not defined` when logging into web UI
- `cannot access local variable 'total_chunks' where it is not associated with a value` during VOD refresh

## [0.9.1] - 2025-09-13

### Fixed

- Broken migrations affecting the plugins system
- DVR and plugin paths to ensure proper functionality (#381)

## [0.9.0] - 2025-09-12

### Added

- **Video on Demand (VOD) System:**
  - Complete VOD infrastructure with support for movies and TV series
  - Advanced VOD metadata including IMDB/TMDB integration, trailers, cast information
  - Smart VOD categorization with filtering by type (movies vs series)
  - Multi-provider VOD support with priority-based selection
  - VOD streaming proxy with connection tracking and statistics
  - Season/episode organization for TV series with expandable episode details
  - VOD statistics and monitoring integrated with existing stats dashboard
  - Optimized VOD parsing and category filtering
  - Dedicated VOD page with movies and series tabs
  - Rich VOD modals with backdrop images, trailers, and metadata
  - Episode management with season-based organization
  - Play button integration with external player support
  - VOD statistics cards similar to channel cards
- **Plugin System:**
  - Extensible Plugin Framework - Developers can build custom functionality without modifying Dispatcharr core
  - Plugin Discovery & Management - Automatic detection of installed plugins, with enable/disable controls in the UI
  - Backend API Support - New APIs for listing, loading, and managing plugins programmatically
  - Plugin Registry - Structured models for plugin metadata (name, version, author, description)
  - UI Enhancements - Dedicated Plugins page in the admin panel for centralized plugin management
  - Documentation & Scaffolding - Initial documentation and scaffolding to accelerate plugin development
- **DVR System:**
  - Refreshed DVR page for managing scheduled and completed recordings
  - Global pre/post padding controls surfaced in Settings
  - Playback support for completed recordings directly in the UI
  - DVR table view includes title, channel, time, and padding adjustments for clear scheduling
  - Improved population of DVR listings, fixing intermittent blank screen issues
  - Comskip integration for automated commercial detection and skipping in recordings
  - User-configurable comskip toggle in Settings
- **Enhanced Channel Management:**
  - EPG column added to channels table for better organization
  - EPG filtering by channel assignment and source name
  - Channel batch renaming for efficient bulk channel name updates
  - Auto channel sync improvements with custom stream profile override
  - Channel logo management overhaul with background loading
- Date and time format customization in settings - Thanks [@Biologisten](https://github.com/Biologisten)
- Auto-refresh intervals for statistics with better UI controls
- M3U profile notes field for better organization
- XC account information retrieval and display with account refresh functionality and notifications

### Changed

- JSONB field conversion for custom properties (replacing text fields) for better performance
- Database encoding converted from ASCII to UTF8 for better character support
- Batch processing for M3U updates and channel operations
- Query optimization with prefetch_related to eliminate N+1 queries
- Reduced API calls by fetching all data at once instead of per-category
- Buffering speed setting now affects UI indicators
- Swagger endpoint accessible with or without trailing slash
- EPG source names displayed before channel names in edit forms
- Logo loading improvements with background processing
- Channel card enhancements with better status indicators
- Group column width optimization
- Better content-type detection for streams
- Improved headers with content-range and total length
- Enhanced user-agent handling for M3U accounts
- HEAD request support with connection keep-alive
- Progress tracking improvements for clients with new sessions
- Server URL length increased to 1000 characters for token support
- Prettier formatting applied to all frontend code
- String quote standardization and code formatting improvements

### Fixed

- Logo loading issues in channel edit forms resolved
- M3U download error handling and user feedback improved
- Unique constraint violations fixed during stream rehashing
- Channel stats fetching moved from Celery beat task to configurable API calls
- Speed badge colors now use configurable buffering speed setting
- Channel cards properly close when streams stop
- Active streams labeling updated from "Active Channels"
- WebSocket updates for client connect/disconnect events
- Null value handling before database saves
- Empty string scrubbing for cleaner data
- Group relationship cleanup for removed M3U groups
- Logo cleanup for unused files with proper batch processing
- Recordings start 5 mins after show starts (#102)

### Closed

- [#350](https://github.com/Dispatcharr/Dispatcharr/issues/350): Allow DVR recordings to be played via the UI
- [#349](https://github.com/Dispatcharr/Dispatcharr/issues/349): DVR screen doesn't populate consistently
- [#340](https://github.com/Dispatcharr/Dispatcharr/issues/340): Global find and replace
- [#311](https://github.com/Dispatcharr/Dispatcharr/issues/311): Stat's "Current Speed" does not reflect "Buffering Speed" setting
- [#304](https://github.com/Dispatcharr/Dispatcharr/issues/304): Name ignored when uploading logo
- [#300](https://github.com/Dispatcharr/Dispatcharr/issues/300): Updating Logo throws error
- [#286](https://github.com/Dispatcharr/Dispatcharr/issues/286): 2 Value/Column EPG in Channel Edit
- [#280](https://github.com/Dispatcharr/Dispatcharr/issues/280): Add general text field in M3U/XS profiles
- [#190](https://github.com/Dispatcharr/Dispatcharr/issues/190): Show which stream is being used and allow it to be altered in channel properties
- [#155](https://github.com/Dispatcharr/Dispatcharr/issues/155): Additional column with EPG assignment information / Allow filtering by EPG assignment
- [#138](https://github.com/Dispatcharr/Dispatcharr/issues/138): Bulk Channel Edit Functions

## [0.8.0] - 2025-08-19

### Added

- Channel & Stream Enhancements:
  - Preview streams under a channel, with stream logo and name displayed in the channel card
  - Advanced stats for channel streams
  - Stream qualities displayed in the channel table
  - Stream stats now saved to the database
  - URL badges can now be clicked to copy stream links to the clipboard
- M3U Filtering for Streams:
  - Streams for an M3U account can now be filtered using flexible parameters
  - Apply filters based on stream name, group title, or stream URL (via regex)
  - Filters support both inclusion and exclusion logic for precise control
  - Multiple filters can be layered with a priority order for complex rules
- Ability to reverse the sort order for auto channel sync
- Custom validator for URL fields now allows non-FQDN hostnames (#63)
- Membership creation added in `UpdateChannelMembershipAPIView` if not found (#275)

### Changed

- Bumped Postgres to version 17
- Updated dependencies in `requirements.txt` for compatibility and improvements
- Improved chunked extraction to prevent memory issues - Thanks [@pantherale0](https://github.com/pantherale0)

### Fixed

- XML escaping for channel ID in `generate_dummy_epg` function
- Bug where creating a channel from a stream not displayed in the table used an invalid stream name
- Debian install script - Thanks [@deku-m](https://github.com/deku-m)

## [0.7.1] - 2025-07-29

### Added

- Natural sorting for channel names during auto channel sync
- Ability to sort auto sync order by provider order (default), channel name, TVG ID, or last updated time
- Auto-created channels can now be assigned to specific channel profiles (#255)
- Channel profiles are now fetched automatically after a successful M3U refresh
- Uses only whole numbers when assigning the next available channel number

### Changed

- Logo upload behavior changed to wait for the Create button before saving
- Uses the channel name as the display name in EPG output for improved readability
- Ensures channels are only added to a selected profile if one is explicitly chosen

### Fixed

- Logo Manager prevents redundant messages from the file scanner by properly tracking uploaded logos in Redis
- Fixed an issue preventing logo uploads via URL
- Adds internal support for assigning multiple profiles via API

## [0.7.0] - 2025-07-19

### Added

- **Logo Manager:**
  - Complete logo management system with filtering, search, and usage tracking
  - Upload logos directly through the UI
  - Automatically scan `/data/logos` for existing files (#69)
  - View which channels use each logo
  - Bulk delete unused logos with cleanup
  - Enhanced display with hover effects and improved sizing
  - Improved logo fetching with timeouts and user-agent headers to prevent hanging
- **Group Manager:**
  - Comprehensive group management interface (#128)
  - Search and filter groups with ease
  - Bulk operations for cleanup
  - Filter channels by group membership
  - Automatically clean up unused groups
- **Auto Channel Sync:**
  - Automatic channel synchronization from M3U sources (#147)
  - Configure auto-sync settings per M3U account group
  - Set starting channel numbers by group
  - Override group names during sync
  - Apply regex match and replace for channel names
  - Filter channels by regex match on stream name
  - Track auto-created vs manually added channels
  - Smart updates preserve UUIDs and existing links
- Stream rehashing with WebSocket notifications
- Better error handling for blocked rehash attempts
- Lock acquisition to prevent conflicts
- Real-time progress tracking

### Changed

- Persist table page sizes in local storage (streams & channels)
- Smoother pagination and improved UX
- Fixed z-index issues during table refreshes
- Improved XC client with connection pooling
- Better error handling for API and JSON decode failures
- Smarter handling of empty content and blocking responses
- Improved EPG XML generation with richer metadata
- Better support for keywords, languages, ratings, and credits
- Better form layouts and responsive buttons
- Enhanced confirmation dialogs and feedback

### Fixed

- Channel table now correctly restores page size from local storage
- Resolved WebSocket message formatting issues
- Fixed logo uploads and edits
- Corrected ESLint issues across the codebase
- Fixed HTML validation errors in menus
- Optimized logo fetching with proper timeouts and headers ([#101](https://github.com/Dispatcharr/Dispatcharr/issues/101), [#217](https://github.com/Dispatcharr/Dispatcharr/issues/217))

## [0.6.2] - 2025-07-10

### Fixed

- **Streaming & Connection Stability:**
  - Provider timeout issues - Slow but responsive providers no longer cause channel lockups
  - Added chunk and process timeouts - Prevents hanging during stream processing and transcoding
  - Improved connection handling - Enhanced process management and socket closure detection for safer streaming
  - Enhanced health monitoring - Health monitor now properly notifies main thread without attempting reconnections
- **User Interface & Experience:**
  - Touch screen compatibility - Web player can now be properly closed on touch devices
  - Improved user management - Added support for first/last names, login tracking, and standardized table formatting
- Improved logging - Enhanced log messages with channel IDs for better debugging
- Code cleanup - Removed unused imports, variables, and dead links

## [0.6.1] - 2025-06-27

### Added

- Dynamic parameter options for M3U and EPG URLs (#207)
- Support for 'num' property in channel number extraction (fixes channel creation from XC streams not having channel numbers)

### Changed

- EPG generation now uses streaming responses to prevent client timeouts during large EPG file generation (#179)
- Improved reliability when downloading EPG data from external sources
- Better program positioning - Programs that start before the current view now have proper text positioning (#223)
- Better mobile support - Improved sizing and layout for mobile devices across multiple tables
- Responsive stats cards - Better calculation for card layout and improved filling on different screen sizes (#218)
- Enhanced table rendering - M3U and EPG tables now render better on small screens
- Optimized spacing - Removed unnecessary padding and blank space throughout the interface
- Better settings layout - Improved minimum widths and mobile support for settings pages
- Always show 2 decimal places for FFmpeg speed values

### Fixed

- TV Guide now properly filters channels based on selected channel group
- Resolved loading issues - Fixed channels and groups not loading correctly in the TV Guide
- Stream profile fixes - Resolved issue with setting stream profile to 'use default'
- Single channel editing - When only one channel is selected, the correct channel editor now opens
- Bulk edit improvements - Added "no change" options for bulk editing operations
- Bulk channel editor now properly saves changes (#222)
- Link form improvements - Better sizing and rendering of link forms with proper layering
- Confirmation dialogs added with warning suppression for user deletion, channel profile deletion, and M3U profile deletion

## [0.6.0] - 2025-06-19

### Added

- **User Management & Access Control:**
  - Complete user management system with user levels and channel access controls
  - Network access control with CIDR validation and IP-based restrictions
  - Logout functionality and improved loading states for authenticated users
- **Xtream Codes Output:**
  - Xtream Codes support enables easy output to IPTV clients (#195)
- **Stream Management & Monitoring:**
  - FFmpeg statistics integration - Real-time display of video/audio codec info, resolution, speed, and stream type
  - Automatic stream switching when buffering is detected
  - Enhanced stream profile management with better connection tracking
  - Improved stream state detection, including buffering as an active state
- **Channel Management:**
  - Bulk channel editing for channel group, stream profile, and user access level
- **Enhanced M3U & EPG Features:**
  - Dynamic `tvg-id` source selection for M3U and EPG (`tvg_id`, `gracenote`, or `channel_number`)
  - Direct URL support in M3U output via `direct=true` parameter
  - Flexible EPG output with a configurable day limit via `days=#` parameter
  - Support for LIVE tags and `dd_progrid` numbering in EPG processing
- Proxy settings configuration with UI integration and improved validation
- Stream retention controls - Set stale stream days to `0` to disable retention completely (#123)
- Tuner flexibility - Minimum of 1 tuner now allowed for HDHomeRun output
- Fallback IP geolocation provider (#127) - Thanks [@maluueu](https://github.com/maluueu)
- POST method now allowed for M3U output, enabling support for Smarters IPTV - Thanks [@maluueu](https://github.com/maluueu)

### Changed

- Improved channel cards with better status indicators and tooltips
- Clearer error messaging for unsupported codecs in the web player
- Network access warnings to prevent accidental lockouts
- Case-insensitive M3U parsing for improved compatibility
- Better EPG processing with improved channel matching
- Replaced Mantine React Table with custom implementations
- Improved tooltips and parameter wrapping for cleaner interfaces
- Better badge colors and status indicators
- Stronger form validation and user feedback
- Streamlined settings management using JSON configs
- Default value population for clean installs
- Environment-specific configuration support for multiple deployment scenarios

### Fixed

- FFmpeg process cleanup - Ensures FFmpeg fully exits before marking connection closed
- Resolved stream profile update issues in statistics display
- Fixed M3U profile ID behavior when switching streams
- Corrected stream switching logic - Redis is only updated on successful switches
- Fixed connection counting - Excludes the current profile from available connection counts
- Fixed custom stream channel creation when no group is assigned (#122)
- Resolved EPG auto-matching deadlock when many channels match simultaneously - Thanks [@xham3](https://github.com/xham3)

## [0.5.2] - 2025-06-03

### Added

- Direct Logo Support: Added ability to bypass logo caching by adding `?cachedlogos=false` to the end of M3U and EPG URLs (#109)

### Changed

- Dynamic Resource Management: Auto-scales Celery workers based on demand, reducing overall memory and CPU usage while still allowing high-demand tasks to complete quickly (#111)
- Enhanced Logging:
  - Improved logging for M3U processing
  - Better error output from XML parser for easier troubleshooting

### Fixed

- XMLTV Parsing: Added `remove_blank_text=True` to lxml parser to prevent crashes with poorly formatted XMLTV files (#115)
- Stats Display: Refactored channel info retrieval for safer decoding and improved error logging, fixing intermittent issues with statistics not displaying properly

## [0.5.1] - 2025-05-28

### Added

- Support for ZIP-compressed EPG files
- Automatic extraction of compressed files after downloading
- Intelligent file type detection for EPG sources:
  - Reads the first bits of files to determine file type
  - If a compressed file is detected, it peeks inside to find XML files
- Random descriptions for dummy channels in the TV guide
- Support for decimal channel numbers (converted from integer to float) - Thanks [@MooseyOnTheLoosey](https://github.com/MooseyOnTheLoosey)
- Show channels without EPG data in TV Guide
- Profile name added to HDHR-friendly name and device ID (allows adding multiple HDHR profiles to Plex)

### Changed

- About 30% faster EPG processing
- Significantly improved memory usage for large EPG files
- Improved timezone handling
- Cleaned up cached files when deleting EPG sources
- Performance improvements when processing extremely large M3U files
- Improved batch processing with better cleanup
- Enhanced WebSocket update handling for large operations
- Redis configured for better performance (no longer saves to disk)
- Improved memory management for Celery tasks
- Separated beat schedules with a file scanning interval set to 20 seconds
- Improved authentication error handling with user redirection to the login page
- Improved channel card formatting for different screen resolutions (can now actually read the channel stats card on mobile)
- Decreased line height for status messages in the EPG and M3U tables for better appearance on smaller screens
- Updated the EPG form to match the M3U form for consistency

### Fixed

- Profile selection issues that previously caused WebUI crashes
- Issue with `tvc-guide-id` (Gracenote ID) in bulk channel creation
- Bug when uploading an M3U with the default user-agent set
- Bug where multiple channel initializations could occur, causing zombie streams and performance issues (choppy streams)
- Better error handling for buffer overflow issues
- Fixed various memory leaks
- Bug in the TV Guide that would crash the web UI when selecting a profile to filter by
- Multiple minor bug fixes and code cleanup

## [0.5.0] - 2025-05-15

### Added

- **XtreamCodes Support:**
  - Initial XtreamCodes client support
  - Option to add EPG source with XC account
  - Improved XC login and authentication
  - Improved error handling for XC connections
- **Hardware Acceleration:**
  - Detection of hardware acceleration capabilities with recommendations (available in logs after startup)
  - Improved support for NVIDIA, Intel (QSV), and VAAPI acceleration methods
  - Added necessary drivers and libraries for hardware acceleration
  - Automatically assigns required permissions for hardware acceleration
  - Thanks to [@BXWeb](https://github.com/BXWeb), @chris.r3x, [@rykr](https://github.com/rykr), @j3111, [@jesmannstl](https://github.com/jesmannstl), @jimmycarbone, [@gordlaben](https://github.com/gordlaben), [@roofussummers](https://github.com/roofussummers), [@slamanna212](https://github.com/slamanna212)
- **M3U and EPG Management:**
  - Enhanced M3U profile creation with live regex results
  - Added stale stream detection with configurable thresholds
  - Improved status messaging for M3U and EPG operations:
    - Shows download speed with estimated time remaining
    - Shows parsing time remaining
  - Added "Pending Setup" status for M3U's requiring group selection
  - Improved handling of M3U group filtering
- **UI Improvements:**
  - Added configurable table sizes
  - Enhanced video player with loading and error states
  - Improved WebSocket connection handling with authentication
  - Added confirmation dialogs for critical operations
  - Auto-assign numbers now configurable by selection
  - Added bulk editing of channel profile membership (select multiple channels, then click the profile toggle on any selected channel to apply the change to all)
- **Infrastructure & Performance:**
  - Standardized and improved the logging system
  - New environment variable to set logging level: `DISPATCHARR_LOG_LEVEL` (default: `INFO`, available: `TRACE`, `DEBUG`, `INFO`, `WARNING`, `ERROR`, `CRITICAL`)
  - Introduced a new base image build process: updates are now significantly smaller (typically under 15MB unless the base image changes)
  - Improved environment variable handling in container
- Support for Gracenote ID (`tvc-guide-stationid`) - Thanks [@rykr](https://github.com/rykr)
- Improved file upload handling with size limits removed

### Fixed

- Issues with profiles not loading correctly
- Problems with stream previews in tables
- Channel creation and editing workflows
- Logo display issues
- WebSocket connection problems
- Multiple React-related errors and warnings
- Pagination and filtering issues in tables

## [0.4.1] - 2025-05-01

### Changed

- Optimized uWSGI configuration settings for better server performance
- Improved asynchronous processing by converting additional timers to gevent
- Enhanced EPG (Electronic Program Guide) downloading with proper user agent headers

### Fixed

- Issue with "add streams to channel" functionality to correctly follow disabled state logic

## [0.4.0] - 2025-05-01

### Added

- URL copy buttons for stream and channel URLs
- Manual stream switching ability
- EPG auto-match notifications - Users now receive feedback about how many matches were found
- Informative tooltips throughout the interface, including stream profiles and user-agent details
- Display of connected time for each client
- Current M3U profile information to stats
- Better logging for which channel clients are getting chunks from

### Changed

- Table System Rewrite: Completely refactored channel and stream tables for dramatically improved performance with large datasets
- Improved Concurrency: Replaced time.sleep with gevent.sleep for better performance when handling multiple streams
- Improved table interactions:
  - Restored alternating row colors and hover effects
  - Added shift-click support for multiple row selection
  - Preserved drag-and-drop functionality
- Adjusted logo display to prevent layout shifts with different sized logos
- Improved sticky headers in tables
- Fixed spacing and padding in EPG and M3U tables for better readability on smaller displays
- Stream URL handling improved for search/replace patterns
- Enhanced stream lock management for better reliability
- Added stream name to channel status for better visibility
- Properly track current stream ID during stream switches
- Improved EPG cache handling and cleanup of old cache files
- Corrected content type for M3U file (using m3u instead of m3u8)
- Fixed logo URL handling in M3U generation
- Enhanced tuner count calculation to include only active M3U accounts
- Increased thread stack size in uwsgi configuration
- Changed proxy to use uwsgi socket
- Added build timestamp to version information
- Reduced excessive logging during M3U/EPG file importing
- Improved store variable handling to increase application efficiency
- Frontend now being built by Yarn instead of NPM

### Fixed

- Issues with channel statistics randomly not working
- Stream ordering in channel selection
- M3U profile name added to stream names for better identification
- Channel form not updating some properties after saving
- Issue with setting logos to default
- Channel creation from streams
- Channel group saving
- Improved error handling throughout the application
- Bugs in deleting stream profiles
- Resolved mimetype detection issues
- Fixed form display issues
- Added proper requerying after form submissions and item deletions
- Bug overwriting tvg-id when loading TV Guide
- Bug that prevented large m3u's and epg's from uploading
- Typo in Stream Profile header column for Description - Thanks [@LoudSoftware](https://github.com/LoudSoftware)
- Typo in m3u input processing (tv-chno instead of tvg-chno) - Thanks @www2a

## [0.3.3] - 2025-04-18

### Fixed

- Issue with dummy EPG calculating hours above 24, ensuring time values remain within valid 24-hour format
- Auto import functionality to properly process old files that hadn't been imported yet, rather than ignoring them

## [0.3.2] - 2025-04-16

### Fixed

- Issue with stream ordering for channels - resolved problem where stream objects were incorrectly processed when assigning order in channel configurations

## [0.3.1] - 2025-04-16

### Added

- Key to navigation links in sidebar to resolve DOM errors when loading web UI
- Channels that are set to 'dummy' epg to the TV Guide

### Fixed

- Issue preventing dummy EPG from being set
- Channel numbers not saving properly
- EPGs not refreshing when linking EPG to channel
- Improved error messages in notifications

## [0.3.0] - 2025-04-15

### Added

- URL validation for redirect profile:
  - Validates stream URLs before redirecting clients
  - Prevents clients from being redirected to unavailable streams
  - Now tries alternate streams when primary stream validation fails
- Dynamic tuner configuration for HDHomeRun devices:
  - TunerCount is now dynamically created based on profile max connections
  - Sets minimum of 2 tuners, up to 10 for unlimited profiles

### Changed

- More robust stream switching:
  - Clients now wait properly if a stream is in the switching state
  - Improved reliability during stream transitions
- Performance enhancements:
  - Increased workers and threads for uwsgi for better concurrency

### Fixed

- Issue with multiple dead streams in a row - System now properly handles cases where several sequential streams are unavailable
- Broken links to compose files in documentation

## [0.2.1] - 2025-04-13

### Fixed

- Stream preview (not channel)
- Streaming wouldn't work when using default user-agent for an M3U
- WebSockets and M3U profile form issues

## [0.2.0] - 2025-04-12

Initial beta public release.<|MERGE_RESOLUTION|>--- conflicted
+++ resolved
@@ -7,7 +7,6 @@
 
 ## [Unreleased]
 
-<<<<<<< HEAD
 ### Added
 
 - Sort buttons for 'Group' and 'M3U' columns in Streams table for improved stream organization and filtering - Thanks [@bobey6](https://github.com/bobey6)
@@ -26,13 +25,10 @@
 
 - EPG table "Updated" column now updates in real-time via WebSocket using the actual backend timestamp instead of requiring a page refresh
 - Bulk channel editor confirmation dialog now displays the correct stream profile name that will be applied to the selected channels.
-=======
+
 ## [0.13.1] - 2025-12-06
 
 ### Fixed
-
-- JWT token generated so is unique for each deployment
->>>>>>> a9120552
 
 ## [0.13.0] - 2025-12-02
 
