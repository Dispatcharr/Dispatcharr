--- conflicted
+++ resolved
@@ -18,11 +18,8 @@
 - GitHub Actions workflows now use `docker/metadata-action` for cleaner and more maintainable OCI-compliant image label generation across all build pipelines (ci.yml, base-image.yml, release.yml). Labels are applied to both platform-specific images and multi-arch manifests with proper annotation formatting. - Thanks [@mrdynamo]https://github.com/mrdynamo) (Closes #724)
 - Update docker/dev-build.sh to support private registries, multiple architectures and pushing. Now you can do things like `dev-build.sh  -p -r my.private.registry -a linux/arm64,linux/amd64` - Thanks [@jdblack](https://github.com/jblack)
 - Updated dependencies: Django (5.2.4 → 5.2.9) includes CVE security patch, psycopg2-binary (2.9.10 → 2.9.11), celery (5.5.3 → 5.6.0), djangorestframework (3.16.0 → 3.16.1), requests (2.32.4 → 2.32.5), psutil (7.0.0 → 7.1.3), gevent (25.5.1 → 25.9.1), rapidfuzz (3.13.0 → 3.14.3), torch (2.7.1 → 2.9.1), sentence-transformers (5.1.0 → 5.2.0), lxml (6.0.0 → 6.0.2) (Closes #662)
-<<<<<<< HEAD
 - Frontend dependencies updated: Vite (6.2.0 → 7.1.7), ESLint (9.21.0 → 9.27.0), and related packages; added npm `overrides` to enforce js-yaml@^4.1.1 for transitive security fix. All 6 reported vulnerabilities resolved with `npm audit fix`.
-=======
 - Floating video player now supports resizing via a drag handles, with minimum size enforcement and viewport/page boundary constraints to keep it visible.
->>>>>>> 1510197b
 
 ### Fixed
 
