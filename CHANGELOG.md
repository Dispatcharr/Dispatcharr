# Changelog

All notable changes to this project will be documented in this file.

The format is based on [Keep a Changelog](https://keepachangelog.com/en/1.1.0/),
and this project adheres to [Semantic Versioning](https://semver.org/spec/v2.0.0.html).

## [Unreleased]

<<<<<<< HEAD
- Update docker/dev-build.sh to support private registries, multiple architectures and pushing. Now [@jdblack](https://github.com/jblack). Now you can do things like `dev-build.sh  -p -r my.private.registry -a linux/arm64,linux/amd64`. 
=======
### Added

- VOD client stop button in Stats page: Users can now disconnect individual VOD clients from the Stats view, similar to the existing channel client disconnect functionality.
- Automated configuration backup/restore system with scheduled backups, retention policies, and async task processing - Thanks [@stlalpha](https://github.com/stlalpha) (Closes #153)

### Changed

- Removed unreachable code path in m3u output - Thanks [@DawtCom](https://github.com/DawtCom)

### Fixed

- VOD episode processing now correctly handles duplicate episodes (same episode in multiple languages/qualities) by reusing Episode records across multiple M3UEpisodeRelation entries instead of attempting to create duplicates (Fixes #556)
- XtreamCodes series streaming endpoint now correctly handles episodes with multiple streams (different languages/qualities) by selecting the best available stream based on account priority (Fixes #569)
- XtreamCodes series info API now returns unique episodes instead of duplicate entries when multiple streams exist for the same episode (different languages/qualities)
- nginx now gracefully handles hosts without IPv6 support by automatically disabling IPv6 binding at startup (Fixes #744)
- XtreamCodes EPG API now returns correct date/time format for start/end fields and proper string types for timestamps and channel_id
- XtreamCodes EPG API now handles None values for title and description fields to prevent AttributeError
>>>>>>> 2558ea0b

## [0.14.0] - 2025-12-09

### Added

- Sort buttons for 'Group' and 'M3U' columns in Streams table for improved stream organization and filtering - Thanks [@bobey6](https://github.com/bobey6)
- EPG source priority field for controlling which EPG source is preferred when multiple sources have matching entries for a channel (higher numbers = higher priority) (Closes #603)

### Changed

- EPG program parsing optimized for sources with many channels but only a fraction mapped. Now parses XML file once per source instead of once per channel, dramatically reducing I/O and CPU overhead. For sources with 10,000 channels and 100 mapped, this results in ~99x fewer file opens and ~100x fewer full file scans. Orphaned programs for unmapped channels are also cleaned up during refresh to prevent database bloat. Database updates are now atomic to prevent clients from seeing empty/partial EPG data during refresh.
- EPG table now displays detailed status messages including refresh progress, success messages, and last message for idle sources (matching M3U table behavior) (Closes #214)
- IPv6 access now allowed by default with all IPv6 CIDRs accepted - Thanks [@adrianmace](https://github.com/adrianmace)
- nginx.conf updated to bind to both IPv4 and IPv6 ports - Thanks [@jordandalley](https://github.com/jordandalley)
- EPG matching now respects source priority and only uses active (enabled) EPG sources (Closes #672)
- EPG form API Key field now only visible when Schedules Direct source type is selected

### Fixed

- EPG table "Updated" column now updates in real-time via WebSocket using the actual backend timestamp instead of requiring a page refresh
- Bulk channel editor confirmation dialog now displays the correct stream profile name that will be applied to the selected channels.
- uWSGI not found and 502 bad gateway on first startup

## [0.13.1] - 2025-12-06

### Fixed

- JWT token generated so is unique for each deployment

## [0.13.0] - 2025-12-02

### Added

- `CHANGELOG.md` file following Keep a Changelog format to document all notable changes and project history
- System event logging and viewer: Comprehensive logging system that tracks internal application events (M3U refreshes, EPG updates, stream switches, errors) with a dedicated UI viewer for filtering and reviewing historical events. Improves monitoring, troubleshooting, and understanding system behavior
- M3U/EPG endpoint caching: Implements intelligent caching for frequently requested M3U playlists and EPG data to reduce database load and improve response times for clients.
- Search icon to name headers for the channels and streams tables (#686)
- Comprehensive logging for user authentication events and network access restrictions
- Validation for EPG objects and payloads in updateEPG functions to prevent errors from invalid data
- Referrerpolicy to YouTube iframes in series and VOD modals for better compatibility

### Changed

- XC player API now returns server_info for unknown actions to align with provider behavior
- XC player API refactored to streamline action handling and ensure consistent responses
- Date parsing logic in generate_custom_dummy_programs improved to handle empty or invalid inputs
- DVR cards now reflect date and time formats chosen by user - Thanks [@Biologisten](https://github.com/Biologisten)
- "Uncategorized" categories and relations now automatically created for VOD accounts to improve content management (#627)
- Improved minimum horizontal size in the stats page for better usability on smaller displays
- M3U and EPG generation now handles missing channel profiles with appropriate error logging

### Fixed

- Episode URLs in series modal now use UUID instead of ID, fixing broken links (#684, #694)
- Stream preview now respects selected M3U profile instead of always using default profile (#690)
- Channel groups filter in M3UGroupFilter component now filters out non-existent groups (prevents blank webui when editing M3U after a group was removed)
- Stream order now preserved in PATCH/PUT responses from ChannelSerializer, ensuring consistent ordering across all API operations - Thanks [@FiveBoroughs](https://github.com/FiveBoroughs) (#643)
- XC client compatibility: float channel numbers now converted to integers
- M3U account and profile modals now scrollable on mobile devices for improved usability

## [0.12.0] - 2025-11-19

### Added

- RTSP stream support with automatic protocol detection when a proxy profile requires it. The proxy now forces FFmpeg for RTSP sources and properly handles RTSP URLs - Thanks [@ragchuck](https://github.com/ragchuck) (#184)
- UDP stream support, including correct handling when a proxy profile specifies a UDP source. The proxy now skips HTTP-specific headers (like `user_agent`) for non-HTTP protocols and performs manual redirect handling to improve reliability (#617)
- Separate VOD logos system with a new `VODLogo` model, database migration, dedicated API/viewset, and server-paginated UI. This separates movie/series logos from channel logos, making cleanup safer and enabling independent bulk operations

### Changed

- Background profile refresh now uses a rate-limiting/backoff strategy to avoid provider bans
- Bulk channel editing now validates all requested changes up front and applies updates in a single database transaction
- ProxyServer shutdown & ghost-client handling improved to avoid initializing channels for transient clients and prevent duplicate reinitialization during rapid reconnects
- URL / Stream validation expanded to support credentials on non-FQDN hosts, skips HTTP-only checks for RTSP/RTP/UDP streams, and improved host/port normalization
- TV guide scrolling & timeline synchronization improved with mouse-wheel scrolling, synchronized timeline position with guide navigation, and improved mobile momentum scrolling (#252)
- EPG Source dropdown now sorts alphabetically - Thanks [@0x53c65c0a8bd30fff](https://github.com/0x53c65c0a8bd30fff)
- M3U POST handling restored and improved for clients (e.g., Smarters) that request playlists using HTTP POST - Thanks [@maluueu](https://github.com/maluueu)
- Login form revamped with branding, cleaner layout, loading state, "Remember Me" option, and focused sign-in flow
- Series & VOD now have copy-link buttons in modals for easier URL sharing
- `get_host_and_port` now prioritizes verified port sources and handles reverse-proxy edge cases more accurately (#618)

### Fixed

- EXTINF parsing overhauled to correctly extract attributes such as `tvg-id`, `tvg-name`, and `group-title`, even when values include quotes or commas (#637)
- Websocket payload size reduced during EPG processing to avoid UI freezes, blank screens, or memory spikes in the browser (#327)
- Logo management UI fixes including confirmation dialogs, header checkbox reset, delete button reliability, and full client refetch after cleanup

## [0.11.2] - 2025-11-04

### Added

- Custom Dummy EPG improvements:
  - Support for using an existing Custom Dummy EPG as a template for creating new EPGs
  - Custom fallback templates for unmatched patterns
  - `{endtime}` as an available output placeholder and renamed `{time}` → `{starttime}` (#590)
  - Support for date placeholders that respect both source and output timezones (#597)
  - Ability to bulk assign Custom Dummy EPGs to multiple channels
  - "Include New Tag" option to mark programs as new in Dummy EPG output
  - Support for month strings in date parsing
  - Ability to set custom posters and channel logos via regex patterns for Custom Dummy EPGs
  - Improved DST handling by calculating offsets based on the actual program date, not today's date

### Changed

- Stream model maximum URL length increased from 2000 to 4096 characters (#585)
- Groups now sorted during `xc_get_live_categories` based on the order they first appear (by lowest channel number)
- Client TTL settings updated and periodic refresh implemented during active streaming to maintain accurate connection tracking
- `ProgramData.sub_title` field changed from `CharField` to `TextField` to allow subtitles longer than 255 characters (#579)
- Startup improved by verifying `/data` directory ownership and automatically fixing permissions if needed. Pre-creates `/data/models` during initialization (#614)
- Port detection enhanced to check `request.META.get("SERVER_PORT")` before falling back to defaults, ensuring correct port when generating M3U, EPG, and logo URLs - Thanks [@lasharor](https://github.com/lasharor)

### Fixed

- Custom Dummy EPG frontend DST calculation now uses program date instead of current date
- Channel titles no longer truncated early after an apostrophe - Thanks [@0x53c65c0a8bd30fff](https://github.com/0x53c65c0a8bd30fff)

## [0.11.1] - 2025-10-22

### Fixed

- uWSGI not receiving environmental variables
- LXC unable to access daemons launched by uWSGI ([#575](https://github.com/Dispatcharr/Dispatcharr/issues/575), [#576](https://github.com/Dispatcharr/Dispatcharr/issues/576), [#577](https://github.com/Dispatcharr/Dispatcharr/issues/577))

## [0.11.0] - 2025-10-22

### Added

- Custom Dummy EPG system:
  - Regex pattern matching and name source selection
  - Support for custom upcoming and ended programs
  - Timezone-aware with source and local timezone selection
  - Option to include categories and date/live tags in Dummy EPG output
  - (#293)
- Auto-Enable & Category Improvements:
  - Auto-enable settings for new groups and categories in M3U and VOD components (#208)
- IPv6 CIDR validation in Settings - Thanks [@jordandalley](https://github.com/jordandalley) (#236)
- Custom logo support for channel groups in Auto Sync Channels (#555)
- Tooltips added to the Stream Table

### Changed

- Celery and uWSGI now have configurable `nice` levels (defaults: `uWSGI=0`, `Celery=5`) to prioritize streaming when needed. (#571)
- Directory creation and ownership management refactored in init scripts to avoid unnecessary recursive `chown` operations and improve boot speed
- HTTP streamer switched to threaded model with piped output for improved robustness
- Chunk timeout configuration improved and StreamManager timeout handling enhanced
- Proxy timeout values reduced to avoid unnecessary waiting
- Resource cleanup improved to prevent "Too many open files" errors
- Proxy settings caching implemented and database connections properly closed after use
- EPG program fetching optimized with chunked retrieval and explicit ordering to reduce memory usage during output
- EPG output now sorted by channel number for consistent presentation
- Stream Table buttons reordered for better usability
- Database connection handling improved throughout the codebase to reduce overall connection count

### Fixed

- Crash when resizing columns in the Channel Table (#516)
- Errors when saving stream settings (#535)
- Preview and edit bugs for custom streams where profile and group selections did not display correctly
- `channel_id` and `channel.uuid` now converted to strings before processing to fix manual switching when the uWSGI worker was not the stream owner (#269)
- Stream locking and connection search issues when switching channels; increased search timeout to reduce premature failures (#503)
- Stream Table buttons no longer shift into multiple rows when selecting many streams
- Custom stream previews
- Custom Stream settings not loading properly (#186)
- Orphaned categories now automatically removed for VOD and Series during M3U refresh (#540)

## [0.10.4] - 2025-10-08

### Added

- "Assign TVG-ID from EPG" functionality with frontend actions for single-channel and batch operations
- Confirmation dialogs in `ChannelBatchForm` for setting names, logos, TVG-IDs, and clearing EPG assignments
- "Clear EPG" button to `ChannelBatchForm` for easy reset of assignments
- Batch editing of channel logos - Thanks [@EmeraldPi](https://github.com/EmeraldPi)
- Ability to set logo name from URL - Thanks [@EmeraldPi](https://github.com/EmeraldPi)
- Proper timestamp tracking for channel creation and updates; `XC Get Live Streams` now uses this information
- Time Zone Settings added to the application ([#482](https://github.com/Dispatcharr/Dispatcharr/issues/482), [#347](https://github.com/Dispatcharr/Dispatcharr/issues/347))
- Comskip settings support including comskip.ini upload and custom directory selection (#418)
- Manual recording scheduling for channels without EPG data (#162)

### Changed

- Default M3U account type is now set to XC for new accounts
- Performance optimization: Only fetch playlists and channel profiles after a successful M3U refresh (rather than every status update)
- Playlist retrieval now includes current connection counts and improved session handling during VOD session start
- Improved stream selection logic when all profiles have reached max connections (retries faster)

### Fixed

- Large EPGs now fully parse all channels
- Duplicate channel outputs for streamer profiles set to "All"
- Streamer profiles with "All" assigned now receive all eligible channels
- PostgreSQL btree index errors from logo URL validation during channel creation (#519)
- M3U processing lock not releasing when no streams found during XC refresh, which also skipped VOD scanning (#449)
- Float conversion errors by normalizing decimal format during VOD scanning (#526)
- Direct URL ordering in M3U output to use correct stream sequence (#528)
- Adding multiple M3U accounts without refreshing modified only the first entry (#397)
- UI state bug where new playlist creation was not notified to frontend ("Fetching Groups" stuck)
- Minor FFmpeg task and stream termination bugs in DVR module
- Input escaping issue where single quotes were interpreted as code delimiters (#406)

## [0.10.3] - 2025-10-04

### Added

- Logo management UI improvements where Channel editor now uses the Logo Manager modal, allowing users to add logos by URL directly from the edit form - Thanks [@EmeraldPi](https://github.com/EmeraldPi)

### Changed

- FFmpeg base container rebuilt with improved native build support - Thanks [@EmeraldPi](https://github.com/EmeraldPi)
- GitHub Actions workflow updated to use native runners instead of QEMU emulation for more reliable multi-architecture builds

### Fixed

- EPG parsing stability when large EPG files would not fully parse all channels. Parser now uses `iterparse` with `recover=True` for both channel and program-level parsing, ensuring complete and resilient XML processing even when Cloudflare injects additional root elements

## [0.10.2] - 2025-10-03

### Added

- `m3u_id` parameter to `generate_hash_key` and updated related calls
- Support for `x-tvg-url` and `url-tvg` generation with preserved query parameters (#345)
- Exact Gracenote ID matching for EPG channel mapping (#291)
- Recovery handling for XMLTV parser errors
- `nice -n 5` added to Celery commands for better process priority management

### Changed

- Default M3U hash key changed to URL only for new installs
- M3U profile retrieval now includes current connection counts and improved session handling during VOD session start
- Improved stream selection logic when all profiles have reached max connections (retries faster)
- XMLTV parsing refactored to use `iterparse` for `<tv>` element
- Release workflow refactored to run on native architecture
- Docker build system improvements:
  - Split install/build steps
  - Switch from Yarn → NPM
  - Updated to Node.js 24 (frontend build)
  - Improved ARM build reliability
  - Pushes to DockerHub with combined manifest
  - Removed redundant tags and improved build organization

### Fixed

- Cloudflare-hosted EPG feeds breaking parsing (#497)
- Bulk channel creation now preserves the order channels were selected in (no longer reversed)
- M3U hash settings not saving properly
- VOD selecting the wrong M3U profile at session start (#461)
- Redundant `h` removed from 12-hour time format in settings page

## [0.10.1] - 2025-09-24

### Added

- Virtualized rendering for TV Guide for smoother performance when displaying large guides - Thanks [@stlalpha](https://github.com/stlalpha) (#438)
- Enhanced channel/program mapping to reuse EPG data across multiple channels that share the same TVG-ID

### Changed

- `URL` field length in EPGSource model increased from 200 → 1000 characters to support long URLs with tokens
- Improved URL transformation logic with more advanced regex during profile refreshes
- During EPG scanning, the first display name for a channel is now used instead of the last
- `whiteSpace` style changed from `nowrap` → `pre` in StreamsTable for better text formatting

### Fixed

- EPG channel parsing failure when channel `URL` exceeded 500 characters by adding validation during scanning (#452)
- Frontend incorrectly saving case-sensitive setting as a JSON string for stream filters

## [0.10.0] - 2025-09-18

### Added

- Channel Creation Improvements:
  - Ability to specify channel number during channel creation ([#377](https://github.com/Dispatcharr/Dispatcharr/issues/377), [#169](https://github.com/Dispatcharr/Dispatcharr/issues/169))
  - Asynchronous bulk channel creation from stream IDs with WebSocket progress updates
  - WebSocket notifications when channels are created
- EPG Auto-Matching (Rewritten & Enhanced):
  - Completely refactored for improved accuracy and efficiency
  - Can now be applied to selected channels or triggered directly from the channel edit form
  - Uses stricter matching logic with support from sentence transformers
  - Added progress notifications during the matching process
  - Implemented memory cleanup for ML models after matching operations
  - Removed deprecated matching scripts
- Logo & EPG Management:
  - Ability in channel edit form and bulk channel editor to set logos and names from assigned EPG (#157)
  - Improved logo update flow: frontend refreshes on changes, store updates after bulk changes, progress shown via notifications
- Table Enhancements:
  - All tables now support adjustable column resizing (#295)
  - Channels and Streams tables persist column widths and center divider position to local storage
  - Improved sizing and layout for user-agents, stream profiles, logos, M3U, and EPG tables

### Changed

- Simplified VOD and series access: removed user-level restrictions on M3U accounts
- Skip disabled M3U accounts when choosing streams during playback (#402)
- Enhanced `UserViewSet` queryset to prefetch related channel profiles for better performance
- Auto-focus added to EPG filter input
- Category API retrieval now sorts by name
- Increased default column size for EPG fields and removed max size on group/EPG columns
- Standardized EPG column header to display `(EPG ID - TVG-ID)`

### Fixed

- Bug during VOD cleanup where all VODs not from the current M3U scan could be deleted
- Logos not being set correctly in some cases
- Bug where not setting a channel number caused an error when creating a channel (#422)
- Bug where clicking "Add Channel" with a channel selected opened the edit form instead
- Bug where a newly created channel could reuse streams from another channel due to form not clearing properly
- VOD page not displaying correct order while changing pages
- `ReferenceError: setIsInitialized is not defined` when logging into web UI
- `cannot access local variable 'total_chunks' where it is not associated with a value` during VOD refresh

## [0.9.1] - 2025-09-13

### Fixed

- Broken migrations affecting the plugins system
- DVR and plugin paths to ensure proper functionality (#381)

## [0.9.0] - 2025-09-12

### Added

- **Video on Demand (VOD) System:**
  - Complete VOD infrastructure with support for movies and TV series
  - Advanced VOD metadata including IMDB/TMDB integration, trailers, cast information
  - Smart VOD categorization with filtering by type (movies vs series)
  - Multi-provider VOD support with priority-based selection
  - VOD streaming proxy with connection tracking and statistics
  - Season/episode organization for TV series with expandable episode details
  - VOD statistics and monitoring integrated with existing stats dashboard
  - Optimized VOD parsing and category filtering
  - Dedicated VOD page with movies and series tabs
  - Rich VOD modals with backdrop images, trailers, and metadata
  - Episode management with season-based organization
  - Play button integration with external player support
  - VOD statistics cards similar to channel cards
- **Plugin System:**
  - Extensible Plugin Framework - Developers can build custom functionality without modifying Dispatcharr core
  - Plugin Discovery & Management - Automatic detection of installed plugins, with enable/disable controls in the UI
  - Backend API Support - New APIs for listing, loading, and managing plugins programmatically
  - Plugin Registry - Structured models for plugin metadata (name, version, author, description)
  - UI Enhancements - Dedicated Plugins page in the admin panel for centralized plugin management
  - Documentation & Scaffolding - Initial documentation and scaffolding to accelerate plugin development
- **DVR System:**
  - Refreshed DVR page for managing scheduled and completed recordings
  - Global pre/post padding controls surfaced in Settings
  - Playback support for completed recordings directly in the UI
  - DVR table view includes title, channel, time, and padding adjustments for clear scheduling
  - Improved population of DVR listings, fixing intermittent blank screen issues
  - Comskip integration for automated commercial detection and skipping in recordings
  - User-configurable comskip toggle in Settings
- **Enhanced Channel Management:**
  - EPG column added to channels table for better organization
  - EPG filtering by channel assignment and source name
  - Channel batch renaming for efficient bulk channel name updates
  - Auto channel sync improvements with custom stream profile override
  - Channel logo management overhaul with background loading
- Date and time format customization in settings - Thanks [@Biologisten](https://github.com/Biologisten)
- Auto-refresh intervals for statistics with better UI controls
- M3U profile notes field for better organization
- XC account information retrieval and display with account refresh functionality and notifications

### Changed

- JSONB field conversion for custom properties (replacing text fields) for better performance
- Database encoding converted from ASCII to UTF8 for better character support
- Batch processing for M3U updates and channel operations
- Query optimization with prefetch_related to eliminate N+1 queries
- Reduced API calls by fetching all data at once instead of per-category
- Buffering speed setting now affects UI indicators
- Swagger endpoint accessible with or without trailing slash
- EPG source names displayed before channel names in edit forms
- Logo loading improvements with background processing
- Channel card enhancements with better status indicators
- Group column width optimization
- Better content-type detection for streams
- Improved headers with content-range and total length
- Enhanced user-agent handling for M3U accounts
- HEAD request support with connection keep-alive
- Progress tracking improvements for clients with new sessions
- Server URL length increased to 1000 characters for token support
- Prettier formatting applied to all frontend code
- String quote standardization and code formatting improvements

### Fixed

- Logo loading issues in channel edit forms resolved
- M3U download error handling and user feedback improved
- Unique constraint violations fixed during stream rehashing
- Channel stats fetching moved from Celery beat task to configurable API calls
- Speed badge colors now use configurable buffering speed setting
- Channel cards properly close when streams stop
- Active streams labeling updated from "Active Channels"
- WebSocket updates for client connect/disconnect events
- Null value handling before database saves
- Empty string scrubbing for cleaner data
- Group relationship cleanup for removed M3U groups
- Logo cleanup for unused files with proper batch processing
- Recordings start 5 mins after show starts (#102)

### Closed

- [#350](https://github.com/Dispatcharr/Dispatcharr/issues/350): Allow DVR recordings to be played via the UI
- [#349](https://github.com/Dispatcharr/Dispatcharr/issues/349): DVR screen doesn't populate consistently
- [#340](https://github.com/Dispatcharr/Dispatcharr/issues/340): Global find and replace
- [#311](https://github.com/Dispatcharr/Dispatcharr/issues/311): Stat's "Current Speed" does not reflect "Buffering Speed" setting
- [#304](https://github.com/Dispatcharr/Dispatcharr/issues/304): Name ignored when uploading logo
- [#300](https://github.com/Dispatcharr/Dispatcharr/issues/300): Updating Logo throws error
- [#286](https://github.com/Dispatcharr/Dispatcharr/issues/286): 2 Value/Column EPG in Channel Edit
- [#280](https://github.com/Dispatcharr/Dispatcharr/issues/280): Add general text field in M3U/XS profiles
- [#190](https://github.com/Dispatcharr/Dispatcharr/issues/190): Show which stream is being used and allow it to be altered in channel properties
- [#155](https://github.com/Dispatcharr/Dispatcharr/issues/155): Additional column with EPG assignment information / Allow filtering by EPG assignment
- [#138](https://github.com/Dispatcharr/Dispatcharr/issues/138): Bulk Channel Edit Functions

## [0.8.0] - 2025-08-19

### Added

- Channel & Stream Enhancements:
  - Preview streams under a channel, with stream logo and name displayed in the channel card
  - Advanced stats for channel streams
  - Stream qualities displayed in the channel table
  - Stream stats now saved to the database
  - URL badges can now be clicked to copy stream links to the clipboard
- M3U Filtering for Streams:
  - Streams for an M3U account can now be filtered using flexible parameters
  - Apply filters based on stream name, group title, or stream URL (via regex)
  - Filters support both inclusion and exclusion logic for precise control
  - Multiple filters can be layered with a priority order for complex rules
- Ability to reverse the sort order for auto channel sync
- Custom validator for URL fields now allows non-FQDN hostnames (#63)
- Membership creation added in `UpdateChannelMembershipAPIView` if not found (#275)

### Changed

- Bumped Postgres to version 17
- Updated dependencies in `requirements.txt` for compatibility and improvements
- Improved chunked extraction to prevent memory issues - Thanks [@pantherale0](https://github.com/pantherale0)

### Fixed

- XML escaping for channel ID in `generate_dummy_epg` function
- Bug where creating a channel from a stream not displayed in the table used an invalid stream name
- Debian install script - Thanks [@deku-m](https://github.com/deku-m)

## [0.7.1] - 2025-07-29

### Added

- Natural sorting for channel names during auto channel sync
- Ability to sort auto sync order by provider order (default), channel name, TVG ID, or last updated time
- Auto-created channels can now be assigned to specific channel profiles (#255)
- Channel profiles are now fetched automatically after a successful M3U refresh
- Uses only whole numbers when assigning the next available channel number

### Changed

- Logo upload behavior changed to wait for the Create button before saving
- Uses the channel name as the display name in EPG output for improved readability
- Ensures channels are only added to a selected profile if one is explicitly chosen

### Fixed

- Logo Manager prevents redundant messages from the file scanner by properly tracking uploaded logos in Redis
- Fixed an issue preventing logo uploads via URL
- Adds internal support for assigning multiple profiles via API

## [0.7.0] - 2025-07-19

### Added

- **Logo Manager:**
  - Complete logo management system with filtering, search, and usage tracking
  - Upload logos directly through the UI
  - Automatically scan `/data/logos` for existing files (#69)
  - View which channels use each logo
  - Bulk delete unused logos with cleanup
  - Enhanced display with hover effects and improved sizing
  - Improved logo fetching with timeouts and user-agent headers to prevent hanging
- **Group Manager:**
  - Comprehensive group management interface (#128)
  - Search and filter groups with ease
  - Bulk operations for cleanup
  - Filter channels by group membership
  - Automatically clean up unused groups
- **Auto Channel Sync:**
  - Automatic channel synchronization from M3U sources (#147)
  - Configure auto-sync settings per M3U account group
  - Set starting channel numbers by group
  - Override group names during sync
  - Apply regex match and replace for channel names
  - Filter channels by regex match on stream name
  - Track auto-created vs manually added channels
  - Smart updates preserve UUIDs and existing links
- Stream rehashing with WebSocket notifications
- Better error handling for blocked rehash attempts
- Lock acquisition to prevent conflicts
- Real-time progress tracking

### Changed

- Persist table page sizes in local storage (streams & channels)
- Smoother pagination and improved UX
- Fixed z-index issues during table refreshes
- Improved XC client with connection pooling
- Better error handling for API and JSON decode failures
- Smarter handling of empty content and blocking responses
- Improved EPG XML generation with richer metadata
- Better support for keywords, languages, ratings, and credits
- Better form layouts and responsive buttons
- Enhanced confirmation dialogs and feedback

### Fixed

- Channel table now correctly restores page size from local storage
- Resolved WebSocket message formatting issues
- Fixed logo uploads and edits
- Corrected ESLint issues across the codebase
- Fixed HTML validation errors in menus
- Optimized logo fetching with proper timeouts and headers ([#101](https://github.com/Dispatcharr/Dispatcharr/issues/101), [#217](https://github.com/Dispatcharr/Dispatcharr/issues/217))

## [0.6.2] - 2025-07-10

### Fixed

- **Streaming & Connection Stability:**
  - Provider timeout issues - Slow but responsive providers no longer cause channel lockups
  - Added chunk and process timeouts - Prevents hanging during stream processing and transcoding
  - Improved connection handling - Enhanced process management and socket closure detection for safer streaming
  - Enhanced health monitoring - Health monitor now properly notifies main thread without attempting reconnections
- **User Interface & Experience:**
  - Touch screen compatibility - Web player can now be properly closed on touch devices
  - Improved user management - Added support for first/last names, login tracking, and standardized table formatting
- Improved logging - Enhanced log messages with channel IDs for better debugging
- Code cleanup - Removed unused imports, variables, and dead links

## [0.6.1] - 2025-06-27

### Added

- Dynamic parameter options for M3U and EPG URLs (#207)
- Support for 'num' property in channel number extraction (fixes channel creation from XC streams not having channel numbers)

### Changed

- EPG generation now uses streaming responses to prevent client timeouts during large EPG file generation (#179)
- Improved reliability when downloading EPG data from external sources
- Better program positioning - Programs that start before the current view now have proper text positioning (#223)
- Better mobile support - Improved sizing and layout for mobile devices across multiple tables
- Responsive stats cards - Better calculation for card layout and improved filling on different screen sizes (#218)
- Enhanced table rendering - M3U and EPG tables now render better on small screens
- Optimized spacing - Removed unnecessary padding and blank space throughout the interface
- Better settings layout - Improved minimum widths and mobile support for settings pages
- Always show 2 decimal places for FFmpeg speed values

### Fixed

- TV Guide now properly filters channels based on selected channel group
- Resolved loading issues - Fixed channels and groups not loading correctly in the TV Guide
- Stream profile fixes - Resolved issue with setting stream profile to 'use default'
- Single channel editing - When only one channel is selected, the correct channel editor now opens
- Bulk edit improvements - Added "no change" options for bulk editing operations
- Bulk channel editor now properly saves changes (#222)
- Link form improvements - Better sizing and rendering of link forms with proper layering
- Confirmation dialogs added with warning suppression for user deletion, channel profile deletion, and M3U profile deletion

## [0.6.0] - 2025-06-19

### Added

- **User Management & Access Control:**
  - Complete user management system with user levels and channel access controls
  - Network access control with CIDR validation and IP-based restrictions
  - Logout functionality and improved loading states for authenticated users
- **Xtream Codes Output:**
  - Xtream Codes support enables easy output to IPTV clients (#195)
- **Stream Management & Monitoring:**
  - FFmpeg statistics integration - Real-time display of video/audio codec info, resolution, speed, and stream type
  - Automatic stream switching when buffering is detected
  - Enhanced stream profile management with better connection tracking
  - Improved stream state detection, including buffering as an active state
- **Channel Management:**
  - Bulk channel editing for channel group, stream profile, and user access level
- **Enhanced M3U & EPG Features:**
  - Dynamic `tvg-id` source selection for M3U and EPG (`tvg_id`, `gracenote`, or `channel_number`)
  - Direct URL support in M3U output via `direct=true` parameter
  - Flexible EPG output with a configurable day limit via `days=#` parameter
  - Support for LIVE tags and `dd_progrid` numbering in EPG processing
- Proxy settings configuration with UI integration and improved validation
- Stream retention controls - Set stale stream days to `0` to disable retention completely (#123)
- Tuner flexibility - Minimum of 1 tuner now allowed for HDHomeRun output
- Fallback IP geolocation provider (#127) - Thanks [@maluueu](https://github.com/maluueu)
- POST method now allowed for M3U output, enabling support for Smarters IPTV - Thanks [@maluueu](https://github.com/maluueu)

### Changed

- Improved channel cards with better status indicators and tooltips
- Clearer error messaging for unsupported codecs in the web player
- Network access warnings to prevent accidental lockouts
- Case-insensitive M3U parsing for improved compatibility
- Better EPG processing with improved channel matching
- Replaced Mantine React Table with custom implementations
- Improved tooltips and parameter wrapping for cleaner interfaces
- Better badge colors and status indicators
- Stronger form validation and user feedback
- Streamlined settings management using JSON configs
- Default value population for clean installs
- Environment-specific configuration support for multiple deployment scenarios

### Fixed

- FFmpeg process cleanup - Ensures FFmpeg fully exits before marking connection closed
- Resolved stream profile update issues in statistics display
- Fixed M3U profile ID behavior when switching streams
- Corrected stream switching logic - Redis is only updated on successful switches
- Fixed connection counting - Excludes the current profile from available connection counts
- Fixed custom stream channel creation when no group is assigned (#122)
- Resolved EPG auto-matching deadlock when many channels match simultaneously - Thanks [@xham3](https://github.com/xham3)

## [0.5.2] - 2025-06-03

### Added

- Direct Logo Support: Added ability to bypass logo caching by adding `?cachedlogos=false` to the end of M3U and EPG URLs (#109)

### Changed

- Dynamic Resource Management: Auto-scales Celery workers based on demand, reducing overall memory and CPU usage while still allowing high-demand tasks to complete quickly (#111)
- Enhanced Logging:
  - Improved logging for M3U processing
  - Better error output from XML parser for easier troubleshooting

### Fixed

- XMLTV Parsing: Added `remove_blank_text=True` to lxml parser to prevent crashes with poorly formatted XMLTV files (#115)
- Stats Display: Refactored channel info retrieval for safer decoding and improved error logging, fixing intermittent issues with statistics not displaying properly

## [0.5.1] - 2025-05-28

### Added

- Support for ZIP-compressed EPG files
- Automatic extraction of compressed files after downloading
- Intelligent file type detection for EPG sources:
  - Reads the first bits of files to determine file type
  - If a compressed file is detected, it peeks inside to find XML files
- Random descriptions for dummy channels in the TV guide
- Support for decimal channel numbers (converted from integer to float) - Thanks [@MooseyOnTheLoosey](https://github.com/MooseyOnTheLoosey)
- Show channels without EPG data in TV Guide
- Profile name added to HDHR-friendly name and device ID (allows adding multiple HDHR profiles to Plex)

### Changed

- About 30% faster EPG processing
- Significantly improved memory usage for large EPG files
- Improved timezone handling
- Cleaned up cached files when deleting EPG sources
- Performance improvements when processing extremely large M3U files
- Improved batch processing with better cleanup
- Enhanced WebSocket update handling for large operations
- Redis configured for better performance (no longer saves to disk)
- Improved memory management for Celery tasks
- Separated beat schedules with a file scanning interval set to 20 seconds
- Improved authentication error handling with user redirection to the login page
- Improved channel card formatting for different screen resolutions (can now actually read the channel stats card on mobile)
- Decreased line height for status messages in the EPG and M3U tables for better appearance on smaller screens
- Updated the EPG form to match the M3U form for consistency

### Fixed

- Profile selection issues that previously caused WebUI crashes
- Issue with `tvc-guide-id` (Gracenote ID) in bulk channel creation
- Bug when uploading an M3U with the default user-agent set
- Bug where multiple channel initializations could occur, causing zombie streams and performance issues (choppy streams)
- Better error handling for buffer overflow issues
- Fixed various memory leaks
- Bug in the TV Guide that would crash the web UI when selecting a profile to filter by
- Multiple minor bug fixes and code cleanup

## [0.5.0] - 2025-05-15

### Added

- **XtreamCodes Support:**
  - Initial XtreamCodes client support
  - Option to add EPG source with XC account
  - Improved XC login and authentication
  - Improved error handling for XC connections
- **Hardware Acceleration:**
  - Detection of hardware acceleration capabilities with recommendations (available in logs after startup)
  - Improved support for NVIDIA, Intel (QSV), and VAAPI acceleration methods
  - Added necessary drivers and libraries for hardware acceleration
  - Automatically assigns required permissions for hardware acceleration
  - Thanks to [@BXWeb](https://github.com/BXWeb), @chris.r3x, [@rykr](https://github.com/rykr), @j3111, [@jesmannstl](https://github.com/jesmannstl), @jimmycarbone, [@gordlaben](https://github.com/gordlaben), [@roofussummers](https://github.com/roofussummers), [@slamanna212](https://github.com/slamanna212)
- **M3U and EPG Management:**
  - Enhanced M3U profile creation with live regex results
  - Added stale stream detection with configurable thresholds
  - Improved status messaging for M3U and EPG operations:
    - Shows download speed with estimated time remaining
    - Shows parsing time remaining
  - Added "Pending Setup" status for M3U's requiring group selection
  - Improved handling of M3U group filtering
- **UI Improvements:**
  - Added configurable table sizes
  - Enhanced video player with loading and error states
  - Improved WebSocket connection handling with authentication
  - Added confirmation dialogs for critical operations
  - Auto-assign numbers now configurable by selection
  - Added bulk editing of channel profile membership (select multiple channels, then click the profile toggle on any selected channel to apply the change to all)
- **Infrastructure & Performance:**
  - Standardized and improved the logging system
  - New environment variable to set logging level: `DISPATCHARR_LOG_LEVEL` (default: `INFO`, available: `TRACE`, `DEBUG`, `INFO`, `WARNING`, `ERROR`, `CRITICAL`)
  - Introduced a new base image build process: updates are now significantly smaller (typically under 15MB unless the base image changes)
  - Improved environment variable handling in container
- Support for Gracenote ID (`tvc-guide-stationid`) - Thanks [@rykr](https://github.com/rykr)
- Improved file upload handling with size limits removed

### Fixed

- Issues with profiles not loading correctly
- Problems with stream previews in tables
- Channel creation and editing workflows
- Logo display issues
- WebSocket connection problems
- Multiple React-related errors and warnings
- Pagination and filtering issues in tables

## [0.4.1] - 2025-05-01

### Changed

- Optimized uWSGI configuration settings for better server performance
- Improved asynchronous processing by converting additional timers to gevent
- Enhanced EPG (Electronic Program Guide) downloading with proper user agent headers

### Fixed

- Issue with "add streams to channel" functionality to correctly follow disabled state logic

## [0.4.0] - 2025-05-01

### Added

- URL copy buttons for stream and channel URLs
- Manual stream switching ability
- EPG auto-match notifications - Users now receive feedback about how many matches were found
- Informative tooltips throughout the interface, including stream profiles and user-agent details
- Display of connected time for each client
- Current M3U profile information to stats
- Better logging for which channel clients are getting chunks from

### Changed

- Table System Rewrite: Completely refactored channel and stream tables for dramatically improved performance with large datasets
- Improved Concurrency: Replaced time.sleep with gevent.sleep for better performance when handling multiple streams
- Improved table interactions:
  - Restored alternating row colors and hover effects
  - Added shift-click support for multiple row selection
  - Preserved drag-and-drop functionality
- Adjusted logo display to prevent layout shifts with different sized logos
- Improved sticky headers in tables
- Fixed spacing and padding in EPG and M3U tables for better readability on smaller displays
- Stream URL handling improved for search/replace patterns
- Enhanced stream lock management for better reliability
- Added stream name to channel status for better visibility
- Properly track current stream ID during stream switches
- Improved EPG cache handling and cleanup of old cache files
- Corrected content type for M3U file (using m3u instead of m3u8)
- Fixed logo URL handling in M3U generation
- Enhanced tuner count calculation to include only active M3U accounts
- Increased thread stack size in uwsgi configuration
- Changed proxy to use uwsgi socket
- Added build timestamp to version information
- Reduced excessive logging during M3U/EPG file importing
- Improved store variable handling to increase application efficiency
- Frontend now being built by Yarn instead of NPM

### Fixed

- Issues with channel statistics randomly not working
- Stream ordering in channel selection
- M3U profile name added to stream names for better identification
- Channel form not updating some properties after saving
- Issue with setting logos to default
- Channel creation from streams
- Channel group saving
- Improved error handling throughout the application
- Bugs in deleting stream profiles
- Resolved mimetype detection issues
- Fixed form display issues
- Added proper requerying after form submissions and item deletions
- Bug overwriting tvg-id when loading TV Guide
- Bug that prevented large m3u's and epg's from uploading
- Typo in Stream Profile header column for Description - Thanks [@LoudSoftware](https://github.com/LoudSoftware)
- Typo in m3u input processing (tv-chno instead of tvg-chno) - Thanks @www2a

## [0.3.3] - 2025-04-18

### Fixed

- Issue with dummy EPG calculating hours above 24, ensuring time values remain within valid 24-hour format
- Auto import functionality to properly process old files that hadn't been imported yet, rather than ignoring them

## [0.3.2] - 2025-04-16

### Fixed

- Issue with stream ordering for channels - resolved problem where stream objects were incorrectly processed when assigning order in channel configurations

## [0.3.1] - 2025-04-16

### Added

- Key to navigation links in sidebar to resolve DOM errors when loading web UI
- Channels that are set to 'dummy' epg to the TV Guide

### Fixed

- Issue preventing dummy EPG from being set
- Channel numbers not saving properly
- EPGs not refreshing when linking EPG to channel
- Improved error messages in notifications

## [0.3.0] - 2025-04-15

### Added

- URL validation for redirect profile:
  - Validates stream URLs before redirecting clients
  - Prevents clients from being redirected to unavailable streams
  - Now tries alternate streams when primary stream validation fails
- Dynamic tuner configuration for HDHomeRun devices:
  - TunerCount is now dynamically created based on profile max connections
  - Sets minimum of 2 tuners, up to 10 for unlimited profiles

### Changed

- More robust stream switching:
  - Clients now wait properly if a stream is in the switching state
  - Improved reliability during stream transitions
- Performance enhancements:
  - Increased workers and threads for uwsgi for better concurrency

### Fixed

- Issue with multiple dead streams in a row - System now properly handles cases where several sequential streams are unavailable
- Broken links to compose files in documentation

## [0.2.1] - 2025-04-13

### Fixed

- Stream preview (not channel)
- Streaming wouldn't work when using default user-agent for an M3U
- WebSockets and M3U profile form issues

## [0.2.0] - 2025-04-12

Initial beta public release.<|MERGE_RESOLUTION|>--- conflicted
+++ resolved
@@ -7,9 +7,6 @@
 
 ## [Unreleased]
 
-<<<<<<< HEAD
-- Update docker/dev-build.sh to support private registries, multiple architectures and pushing. Now [@jdblack](https://github.com/jblack). Now you can do things like `dev-build.sh  -p -r my.private.registry -a linux/arm64,linux/amd64`. 
-=======
 ### Added
 
 - VOD client stop button in Stats page: Users can now disconnect individual VOD clients from the Stats view, similar to the existing channel client disconnect functionality.
@@ -18,6 +15,7 @@
 ### Changed
 
 - Removed unreachable code path in m3u output - Thanks [@DawtCom](https://github.com/DawtCom)
+- Update docker/dev-build.sh to support private registries, multiple architectures and pushing. Now you can do things like `dev-build.sh  -p -r my.private.registry -a linux/arm64,linux/amd64` - Thanks [@jdblack](https://github.com/jblack)
 
 ### Fixed
 
@@ -27,7 +25,6 @@
 - nginx now gracefully handles hosts without IPv6 support by automatically disabling IPv6 binding at startup (Fixes #744)
 - XtreamCodes EPG API now returns correct date/time format for start/end fields and proper string types for timestamps and channel_id
 - XtreamCodes EPG API now handles None values for title and description fields to prevent AttributeError
->>>>>>> 2558ea0b
 
 ## [0.14.0] - 2025-12-09
 
