--- conflicted
+++ resolved
@@ -424,7 +424,6 @@
                     )
         # Get the tvc_guide_stationid from custom properties if it exists
         tvc_guide_stationid = None
-<<<<<<< HEAD
         if "tvc-guide-stationid" in stream_custom_props:
             tvc_guide_stationid = stream_custom_props["tvc-guide-stationid"]
 
@@ -433,24 +432,12 @@
             "name": name,
             "tvg_id": stream.tvg_id,
             "tvc_guide_stationid": tvc_guide_stationid,
-            "channel_group_id": channel_group.id,
             "streams": [stream_id],
-=======
-        if 'tvc-guide-stationid' in stream_custom_props:
-            tvc_guide_stationid = stream_custom_props['tvc-guide-stationid']
-
-        channel_data = {
-            'channel_number': channel_number,
-            'name': name,
-            'tvg_id': stream.tvg_id,
-            'tvc_guide_stationid': tvc_guide_stationid,
-            'streams': [stream_id],
->>>>>>> a19f29b4
         }
 
         # Only add channel_group_id if the stream has a channel group
         if channel_group:
-            channel_data['channel_group_id'] = channel_group.id
+            channel_data["channel_group_id"] = channel_group.id
 
         if stream.logo_url:
             logo, _ = Logo.objects.get_or_create(
