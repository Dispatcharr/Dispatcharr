--- conflicted
+++ resolved
@@ -1,4 +1,3 @@
-from django.urls import reverse
 from rest_framework import serializers
 from django.urls import reverse
 from .models import (
@@ -98,21 +97,9 @@
             "m3u_accounts",
         ]
 
-def _build_logo_cache_url(request, logo_id):
-    if not logo_id:
-        return None
-    cache_path = reverse("api:channels:logo-cache", args=[logo_id])
-    if request:
-        return request.build_absolute_uri(cache_path)
-    return cache_path
-
-
 class SeriesSerializer(serializers.ModelSerializer):
     logo = VODLogoSerializer(read_only=True)
     episode_count = serializers.SerializerMethodField()
-    library_sources = serializers.SerializerMethodField()
-    series_image = serializers.SerializerMethodField()
-    backdrop_path = serializers.SerializerMethodField()
 
     class Meta:
         model = Series
@@ -121,132 +108,21 @@
     def get_episode_count(self, obj):
         return obj.episodes.count()
 
-    def get_library_sources(self, obj):
-        sources = []
-        for item in obj.library_items.select_related("library").filter(library__use_as_vod_source=True):
-            library = item.library
-            sources.append(
-                {
-                    "library_id": library.id,
-                    "library_name": library.name,
-                    "media_item_id": item.id,
-                }
-        )
-        return sources
-
-    def get_series_image(self, obj):
-        request = self.context.get("request")
-        if obj.logo_id:
-            cache_url = _build_logo_cache_url(request, obj.logo_id)
-            return cache_url or (obj.logo.url if obj.logo else None)
-
-        custom = obj.custom_properties or {}
-        return custom.get("poster_url") or custom.get("cover")
-
-    def get_backdrop_path(self, obj):
-        custom = obj.custom_properties or {}
-        if "backdrop_path" in custom and isinstance(custom["backdrop_path"], list):
-            return custom["backdrop_path"]
-        backdrop_url = custom.get("backdrop_url")
-        if backdrop_url:
-            return [backdrop_url]
-        return []
-
 
 class MovieSerializer(serializers.ModelSerializer):
-<<<<<<< HEAD
-    logo = LogoSerializer(read_only=True)
-    library_sources = serializers.SerializerMethodField()
-    movie_image = serializers.SerializerMethodField()
-    backdrop_path = serializers.SerializerMethodField()
-=======
     logo = VODLogoSerializer(read_only=True)
->>>>>>> 5693ee7f
 
     class Meta:
         model = Movie
         fields = '__all__'
-
-    def get_library_sources(self, obj):
-        sources = []
-        for item in obj.library_items.select_related("library").filter(library__use_as_vod_source=True):
-            library = item.library
-            sources.append(
-                {
-                    "library_id": library.id,
-                    "library_name": library.name,
-                    "media_item_id": item.id,
-                }
-        )
-        return sources
-
-    def get_movie_image(self, obj):
-        request = self.context.get("request")
-        if obj.logo_id:
-            cache_url = _build_logo_cache_url(request, obj.logo_id)
-            return cache_url or (obj.logo.url if obj.logo else None)
-
-        custom = obj.custom_properties or {}
-        return custom.get("poster_url") or custom.get("cover")
-
-    def get_backdrop_path(self, obj):
-        custom = obj.custom_properties or {}
-        if "backdrop_path" in custom and isinstance(custom["backdrop_path"], list):
-            return custom["backdrop_path"]
-        backdrop_url = custom.get("backdrop_url")
-        if backdrop_url:
-            return [backdrop_url]
-        return []
 
 
 class EpisodeSerializer(serializers.ModelSerializer):
     series = SeriesSerializer(read_only=True)
-    library_sources = serializers.SerializerMethodField()
-    movie_image = serializers.SerializerMethodField()
-    backdrop_path = serializers.SerializerMethodField()
 
     class Meta:
         model = Episode
         fields = '__all__'
-
-    def get_library_sources(self, obj):
-        sources = []
-        for item in obj.library_items.select_related("library").filter(library__use_as_vod_source=True):
-            library = item.library
-            sources.append(
-                {
-                    "library_id": library.id,
-                    "library_name": library.name,
-                    "media_item_id": item.id,
-                }
-        )
-        return sources
-
-    def get_movie_image(self, obj):
-        custom = obj.custom_properties or {}
-        if custom.get("poster_url"):
-            return custom["poster_url"]
-        if obj.series_id and obj.series and obj.series.logo_id:
-            request = self.context.get("request")
-            return _build_logo_cache_url(request, obj.series.logo_id) or (
-                obj.series.logo.url if obj.series.logo else None
-            )
-        return None
-
-    def get_backdrop_path(self, obj):
-        custom = obj.custom_properties or {}
-        if isinstance(custom.get("backdrop_path"), list):
-            return custom["backdrop_path"]
-        backdrop_url = custom.get("backdrop_url")
-        if backdrop_url:
-            return [backdrop_url]
-        if obj.series_id and obj.series:
-            series_custom = obj.series.custom_properties or {}
-            if isinstance(series_custom.get("backdrop_path"), list):
-                return series_custom["backdrop_path"]
-            if series_custom.get("backdrop_url"):
-                return [series_custom["backdrop_url"]]
-        return []
 
 
 class M3USeriesRelationSerializer(serializers.ModelSerializer):
