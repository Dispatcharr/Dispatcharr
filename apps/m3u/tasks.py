--- conflicted
+++ resolved
@@ -284,7 +284,10 @@
                 f.regex_pattern,
                 (
                     re.IGNORECASE
-                    if json.loads(f.custom_properties or "{}").get("case_sensitive", True) == False
+                    if json.loads(f.custom_properties or "{}").get(
+                        "case_sensitive", True
+                    )
+                    == False
                     else 0
                 ),
             ),
@@ -525,7 +528,10 @@
                 f.regex_pattern,
                 (
                     re.IGNORECASE
-                    if json.loads(f.custom_properties or "{}").get("case_sensitive", True) == False
+                    if json.loads(f.custom_properties or "{}").get(
+                        "case_sensitive", True
+                    )
+                    == False
                     else 0
                 ),
             ),
@@ -1190,7 +1196,9 @@
                     name_match_regex = group_custom_props.get("name_match_regex")
                     channel_profile_ids = group_custom_props.get("channel_profile_ids")
                     channel_sort_order = group_custom_props.get("channel_sort_order")
-                    channel_sort_reverse = group_custom_props.get("channel_sort_reverse", False)
+                    channel_sort_reverse = group_custom_props.get(
+                        "channel_sort_reverse", False
+                    )
                 except Exception:
                     force_dummy_epg = False
                     override_group_id = None
@@ -1242,41 +1250,29 @@
                 if channel_sort_order == "name":
                     # Use natural sorting for names to handle numbers correctly
                     current_streams = list(current_streams)
-<<<<<<< HEAD
                     current_streams.sort(
-                        key=lambda stream: natural_sort_key(stream.name)
+                        key=lambda stream: natural_sort_key(stream.name),
+                        reverse=channel_sort_reverse,
                     )
                     streams_is_list = True
                 elif channel_sort_order == "tvg_id":
-                    current_streams = current_streams.order_by("tvg_id")
+                    order_prefix = "-" if channel_sort_reverse else ""
+                    current_streams = current_streams.order_by(f"{order_prefix}tvg_id")
                 elif channel_sort_order == "updated_at":
-                    current_streams = current_streams.order_by("updated_at")
+                    order_prefix = "-" if channel_sort_reverse else ""
+                    current_streams = current_streams.order_by(
+                        f"{order_prefix}updated_at"
+                    )
                 else:
                     logger.warning(
                         f"Unknown channel_sort_order '{channel_sort_order}' for group '{channel_group.name}'. Using provider order."
                     )
-                    current_streams = current_streams.order_by("id")
-            else:
-                current_streams = current_streams.order_by("id")
-            # If channel_sort_order is empty or None, use provider order (no additional sorting)
-=======
-                    current_streams.sort(key=lambda stream: natural_sort_key(stream.name), reverse=channel_sort_reverse)
-                    streams_is_list = True
-                elif channel_sort_order == 'tvg_id':
-                    order_prefix = '-' if channel_sort_reverse else ''
-                    current_streams = current_streams.order_by(f'{order_prefix}tvg_id')
-                elif channel_sort_order == 'updated_at':
-                    order_prefix = '-' if channel_sort_reverse else ''
-                    current_streams = current_streams.order_by(f'{order_prefix}updated_at')
-                else:
-                    logger.warning(f"Unknown channel_sort_order '{channel_sort_order}' for group '{channel_group.name}'. Using provider order.")
-                    order_prefix = '-' if channel_sort_reverse else ''
-                    current_streams = current_streams.order_by(f'{order_prefix}id')
+                    order_prefix = "-" if channel_sort_reverse else ""
+                    current_streams = current_streams.order_by(f"{order_prefix}id")
             else:
                 # Provider order (default) - can still be reversed
-                order_prefix = '-' if channel_sort_reverse else ''
-                current_streams = current_streams.order_by(f'{order_prefix}id')
->>>>>>> 1c47b7f8
+                order_prefix = "-" if channel_sort_reverse else ""
+                current_streams = current_streams.order_by(f"{order_prefix}id")
 
             # Get existing auto-created channels for this account (regardless of current group)
             # We'll find them by their stream associations instead of just group location
