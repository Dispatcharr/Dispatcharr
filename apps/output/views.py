--- conflicted
+++ resolved
@@ -2315,21 +2315,12 @@
             "epg_id": epg_id,
             "title": base64.b64encode((title or "").encode()).decode(),
             "lang": "",
-<<<<<<< HEAD
             "start": start.strftime("%Y-%m-%d %H:%M:%S"),
             "end": end.strftime("%Y-%m-%d %H:%M:%S"),
             "description": base64.b64encode((description or "").encode()).decode(),
             "channel_id": str(channel_num_int),
             "start_timestamp": str(int(start.timestamp())),
             "stop_timestamp": str(int(end.timestamp())),
-=======
-            "start": start.strftime("%Y%m%d%H%M%S"),
-            "end": end.strftime("%Y%m%d%H%M%S"),
-            "description": base64.b64encode(description.encode()).decode(),
-            "channel_id": channel_num_int,
-            "start_timestamp": int(start.timestamp()),
-            "stop_timestamp": int(end.timestamp()),
->>>>>>> 97930c3d
             "stream_id": f"{channel_id}",
         }
 
