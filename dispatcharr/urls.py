from django.contrib import admin
from django.urls import path, include, re_path
from django.conf import settings
from django.conf.urls.static import static
from django.views.generic import TemplateView, RedirectView
from rest_framework import permissions
from drf_yasg.views import get_schema_view
from drf_yasg import openapi
from .routing import websocket_urlpatterns
from apps.hdhr.api_views import HDHRDeviceViewSet, DiscoverAPIView, LineupAPIView, LineupStatusAPIView, HDHRDeviceXMLAPIView, hdhr_dashboard_view


# Define schema_view for Swagger
schema_view = get_schema_view(
    openapi.Info(
        title="Dispatcharr API",
        default_version='v1',
        description="API documentation for Dispatcharr",
        terms_of_service="https://www.google.com/policies/terms/",
        contact=openapi.Contact(email="contact@dispatcharr.local"),
        license=openapi.License(name="Creative Commons by-nc-sa"),
    ),
    public=True,
    permission_classes=(permissions.AllowAny,),
)

urlpatterns = [
    # API Routes
    path('api/', include(('apps.api.urls', 'api'), namespace='api')),
    path('api', RedirectView.as_view(url='/api/', permanent=True)),

    # Admin
    path('admin', RedirectView.as_view(url='/admin/', permanent=True)),
    path('admin/', admin.site.urls),

    # Outputs
    path('output', RedirectView.as_view(url='/output/', permanent=True)),
    path('output/', include(('apps.output.urls', 'output'), namespace='output')),

    # HDHR
    path('hdhr', RedirectView.as_view(url='/hdhr/', permanent=True)),
    path('hdhr/', include(('apps.hdhr.urls', 'hdhr'), namespace='hdhr')),

<<<<<<< HEAD
    # Add proxy apps - Move these before the catch-all
    path('proxy/', include(('apps.proxy.urls', 'proxy'), namespace='proxy')),
    path('proxy', RedirectView.as_view(url='/proxy/', permanent=True)),
=======
    path('discover.json', DiscoverAPIView.as_view(), name='discover'),
    path('lineup.json', LineupAPIView.as_view(), name='lineup'),
    path('lineup_status.json', LineupStatusAPIView.as_view(), name='lineup_status'),
    path('device.xml', HDHRDeviceXMLAPIView.as_view(), name='device_xml'),

>>>>>>> 725c21ed

    # Swagger UI
    path('swagger/', schema_view.with_ui('swagger', cache_timeout=0), name='schema-swagger-ui'),

    # ReDoc UI
    path('redoc/', schema_view.with_ui('redoc', cache_timeout=0), name='schema-redoc'),

    # Optionally, serve the raw Swagger JSON
    path('swagger.json', schema_view.without_ui(cache_timeout=0), name='schema-json'),

    # Catch-all routes should always be last
    path('', TemplateView.as_view(template_name='index.html')),  # React entry point
    path('<path:unused_path>', TemplateView.as_view(template_name='index.html')),

] + static(settings.MEDIA_URL, document_root=settings.MEDIA_ROOT)

urlpatterns += websocket_urlpatterns

# Serve static files for development (React's JS, CSS, etc.)
if settings.DEBUG:
    urlpatterns += static(settings.STATIC_URL, document_root=settings.STATIC_ROOT)
    urlpatterns += static(settings.MEDIA_URL, document_root=settings.MEDIA_ROOT)<|MERGE_RESOLUTION|>--- conflicted
+++ resolved
@@ -41,17 +41,16 @@
     path('hdhr', RedirectView.as_view(url='/hdhr/', permanent=True)),
     path('hdhr/', include(('apps.hdhr.urls', 'hdhr'), namespace='hdhr')),
 
-<<<<<<< HEAD
     # Add proxy apps - Move these before the catch-all
     path('proxy/', include(('apps.proxy.urls', 'proxy'), namespace='proxy')),
     path('proxy', RedirectView.as_view(url='/proxy/', permanent=True)),
-=======
+
+    # HDHR API
     path('discover.json', DiscoverAPIView.as_view(), name='discover'),
     path('lineup.json', LineupAPIView.as_view(), name='lineup'),
     path('lineup_status.json', LineupStatusAPIView.as_view(), name='lineup_status'),
     path('device.xml', HDHRDeviceXMLAPIView.as_view(), name='device_xml'),
 
->>>>>>> 725c21ed
 
     # Swagger UI
     path('swagger/', schema_view.with_ui('swagger', cache_timeout=0), name='schema-swagger-ui'),
