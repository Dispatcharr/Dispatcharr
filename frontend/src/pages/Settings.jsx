import React, {
  useCallback,
  useEffect,
  useMemo,
  useRef,
  useState,
} from 'react';
import API from '../api';
import useSettingsStore from '../store/settings';
import useUserAgentsStore from '../store/userAgents';
import useStreamProfilesStore from '../store/streamProfiles';
import {
  Accordion,
  ActionIcon,
  Alert,
  Anchor,
  Badge,
  Box,
  Button,
  Center,
  Flex,
  Group,
  Loader,
  FileInput,
  List,
  Modal,
  MultiSelect,
  Select,
  Stack,
  Switch,
  Text,
  TextInput,
  NumberInput,
  Tooltip,
} from '@mantine/core';
import { isNotEmpty, useForm } from '@mantine/form';
import { notifications } from '@mantine/notifications';
import UserAgentsTable from '../components/tables/UserAgentsTable';
import StreamProfilesTable from '../components/tables/StreamProfilesTable';
import useLocalStorage from '../hooks/useLocalStorage';
import useAuthStore from '../store/auth';
import {
  USER_LEVELS,
  NETWORK_ACCESS_OPTIONS,
  PROXY_SETTINGS_OPTIONS,
  REGION_CHOICES,
} from '../constants';
import ConfirmationDialog from '../components/ConfirmationDialog';
import useWarningsStore from '../store/warnings';
import { shallow } from 'zustand/shallow';
import useLibraryStore from '../store/library';
import LibraryFormModal from '../components/library/LibraryFormModal';
import { Pencil, Plus, RefreshCcw, Trash2 } from 'lucide-react';
import tmdbLogoUrl from '../assets/tmdb-logo-blue.svg?url';

const TIMEZONE_FALLBACKS = [
  'UTC',
  'America/New_York',
  'America/Chicago',
  'America/Denver',
  'America/Los_Angeles',
  'America/Phoenix',
  'America/Anchorage',
  'Pacific/Honolulu',
  'Europe/London',
  'Europe/Paris',
  'Europe/Berlin',
  'Europe/Madrid',
  'Europe/Warsaw',
  'Europe/Moscow',
  'Asia/Dubai',
  'Asia/Kolkata',
  'Asia/Shanghai',
  'Asia/Tokyo',
  'Asia/Seoul',
  'Australia/Sydney',
];

const getSupportedTimeZones = () => {
  try {
    if (typeof Intl.supportedValuesOf === 'function') {
      return Intl.supportedValuesOf('timeZone');
    }
  } catch (error) {
    console.warn('Unable to enumerate supported time zones:', error);
  }
  return TIMEZONE_FALLBACKS;
};

const getTimeZoneOffsetMinutes = (date, timeZone) => {
  try {
    const dtf = new Intl.DateTimeFormat('en-US', {
      timeZone,
      year: 'numeric',
      month: '2-digit',
      day: '2-digit',
      hour: '2-digit',
      minute: '2-digit',
      second: '2-digit',
      hourCycle: 'h23',
    });
    const parts = dtf.formatToParts(date).reduce((acc, part) => {
      if (part.type !== 'literal') acc[part.type] = part.value;
      return acc;
    }, {});
    const asUTC = Date.UTC(
      Number(parts.year),
      Number(parts.month) - 1,
      Number(parts.day),
      Number(parts.hour),
      Number(parts.minute),
      Number(parts.second)
    );
    return (asUTC - date.getTime()) / 60000;
  } catch (error) {
    console.warn(`Failed to compute offset for ${timeZone}:`, error);
    return 0;
  }
};

const formatOffset = (minutes) => {
  const rounded = Math.round(minutes);
  const sign = rounded < 0 ? '-' : '+';
  const absolute = Math.abs(rounded);
  const hours = String(Math.floor(absolute / 60)).padStart(2, '0');
  const mins = String(absolute % 60).padStart(2, '0');
  return `UTC${sign}${hours}:${mins}`;
};

const buildTimeZoneOptions = (preferredZone) => {
  const zones = getSupportedTimeZones();
  const referenceYear = new Date().getUTCFullYear();
  const janDate = new Date(Date.UTC(referenceYear, 0, 1, 12, 0, 0));
  const julDate = new Date(Date.UTC(referenceYear, 6, 1, 12, 0, 0));

  const options = zones
    .map((zone) => {
      const janOffset = getTimeZoneOffsetMinutes(janDate, zone);
      const julOffset = getTimeZoneOffsetMinutes(julDate, zone);
      const currentOffset = getTimeZoneOffsetMinutes(new Date(), zone);
      const minOffset = Math.min(janOffset, julOffset);
      const maxOffset = Math.max(janOffset, julOffset);
      const usesDst = minOffset !== maxOffset;
      const labelParts = [`now ${formatOffset(currentOffset)}`];
      if (usesDst) {
        labelParts.push(
          `DST range ${formatOffset(minOffset)} to ${formatOffset(maxOffset)}`
        );
      }
      return {
        value: zone,
        label: `${zone} (${labelParts.join(' | ')})`,
        numericOffset: minOffset,
      };
    })
    .sort((a, b) => {
      if (a.numericOffset !== b.numericOffset) {
        return a.numericOffset - b.numericOffset;
      }
      return a.value.localeCompare(b.value);
    });
  if (
    preferredZone &&
    !options.some((option) => option.value === preferredZone)
  ) {
    const currentOffset = getTimeZoneOffsetMinutes(new Date(), preferredZone);
    options.push({
      value: preferredZone,
      label: `${preferredZone} (now ${formatOffset(currentOffset)})`,
      numericOffset: currentOffset,
    });
    options.sort((a, b) => {
      if (a.numericOffset !== b.numericOffset) {
        return a.numericOffset - b.numericOffset;
      }
      return a.value.localeCompare(b.value);
    });
  }
  return options;
};

const getDefaultTimeZone = () => {
  try {
    return Intl.DateTimeFormat().resolvedOptions().timeZone || 'UTC';
  } catch (error) {
    return 'UTC';
  }
};

const SettingsPage = () => {
  const settings = useSettingsStore((s) => s.settings);
  const userAgents = useUserAgentsStore((s) => s.userAgents);
  const streamProfiles = useStreamProfilesStore((s) => s.profiles);
  const authUser = useAuthStore((s) => s.user);
  const suppressWarning = useWarningsStore((s) => s.suppressWarning);
  const isWarningSuppressed = useWarningsStore((s) => s.isWarningSuppressed);

  const mediaLibraries = useLibraryStore((state) => state.libraries);
  const librariesLoading = useLibraryStore((state) => state.loading);
  const fetchMediaLibraries = useLibraryStore((state) => state.fetchLibraries);
  const createMediaLibrary = useLibraryStore((state) => state.createLibrary);
  const updateMediaLibrary = useLibraryStore((state) => state.updateLibrary);
  const deleteMediaLibrary = useLibraryStore((state) => state.deleteLibrary);
  const triggerLibraryScan = useLibraryStore((state) => state.triggerScan);

  const [accordianValue, setAccordianValue] = useState(null);
  const [networkAccessSaved, setNetworkAccessSaved] = useState(false);
  const [networkAccessError, setNetworkAccessError] = useState(null);
  const [networkAccessConfirmOpen, setNetworkAccessConfirmOpen] =
    useState(false);
  const [netNetworkAccessConfirmCIDRs, setNetNetworkAccessConfirmCIDRs] =
    useState([]);

  const [proxySettingsSaved, setProxySettingsSaved] = useState(false);
  const [generalSettingsSaved, setGeneralSettingsSaved] = useState(false);
  const [rehashingStreams, setRehashingStreams] = useState(false);
  const [rehashSuccess, setRehashSuccess] = useState(false);
  const [rehashConfirmOpen, setRehashConfirmOpen] = useState(false);

  // Add a new state to track the dialog type
  const [rehashDialogType, setRehashDialogType] = useState(null); // 'save' or 'rehash'

  const [libraryModalOpen, setLibraryModalOpen] = useState(false);
  const [editingLibrarySettings, setEditingLibrarySettings] = useState(null);
  const [librarySubmitting, setLibrarySubmitting] = useState(false);
  const tmdbSetting = settings['tmdb-api-key'];
  const TMDB_REQUIREMENT_MESSAGE =
    'Metadata uses TMDB when available and falls back to Movie-DB when necessary.';
  const [tmdbKey, setTmdbKey] = useState('');
  const [metadataSourcesAvailable, setMetadataSourcesAvailable] = useState(false);
  const [tmdbValidating, setTmdbValidating] = useState(false);
  const [tmdbValidationState, setTmdbValidationState] = useState('info');
  const [tmdbValidationMessage, setTmdbValidationMessage] = useState(
    TMDB_REQUIREMENT_MESSAGE
  );
  const [activeMetadataSource, setActiveMetadataSource] = useState('unavailable');
  const [savingTmdbKey, setSavingTmdbKey] = useState(false);
  const [tmdbHintOpen, setTmdbHintOpen] = useState(false);
  // Store pending changed settings when showing the dialog
  const [pendingChangedSettings, setPendingChangedSettings] = useState(null);
  const [comskipFile, setComskipFile] = useState(null);
  const [comskipUploadLoading, setComskipUploadLoading] = useState(false);
  const [comskipConfig, setComskipConfig] = useState({
    path: '',
    exists: false,
  });

  // UI / local storage settings
  const [tableSize, setTableSize] = useLocalStorage('table-size', 'default');
  const [timeFormat, setTimeFormat] = useLocalStorage('time-format', '12h');
  const [dateFormat, setDateFormat] = useLocalStorage('date-format', 'mdy');
  const [timeZone, setTimeZone] = useLocalStorage(
    'time-zone',
    getDefaultTimeZone()
  );
  const timeZoneOptions = useMemo(
    () => buildTimeZoneOptions(timeZone),
    [timeZone]
  );
  const timeZoneSyncedRef = useRef(false);

  const persistTimeZoneSetting = useCallback(
    async (tzValue) => {
      try {
        const existing = settings['system-time-zone'];
        if (existing && existing.id) {
          await API.updateSetting({ ...existing, value: tzValue });
        } else {
          await API.createSetting({
            key: 'system-time-zone',
            name: 'System Time Zone',
            value: tzValue,
          });
        }
      } catch (error) {
        console.error('Failed to persist time zone setting', error);
        notifications.show({
          title: 'Failed to update time zone',
          message: 'Could not save the selected time zone. Please try again.',
          color: 'red',
        });
      }
    },
    [settings]
  );

  const regionChoices = REGION_CHOICES;

  const form = useForm({
    mode: 'controlled',
    initialValues: {
      'default-user-agent': '',
      'default-stream-profile': '',
      'preferred-region': '',
      'auto-import-mapped-files': true,
      'm3u-hash-key': [],
      'dvr-tv-template': '',
      'dvr-movie-template': '',
      'dvr-tv-fallback-template': '',
      'dvr-movie-fallback-template': '',
      'dvr-comskip-enabled': false,
      'dvr-comskip-custom-path': '',
      'dvr-pre-offset-minutes': 0,
      'dvr-post-offset-minutes': 0,
    },

    validate: {
      'default-user-agent': isNotEmpty('Select a user agent'),
      'default-stream-profile': isNotEmpty('Select a stream profile'),
      'preferred-region': isNotEmpty('Select a region'),
    },
  });

  const networkAccessForm = useForm({
    mode: 'controlled',
    initialValues: Object.keys(NETWORK_ACCESS_OPTIONS).reduce((acc, key) => {
      acc[key] = '0.0.0.0/0,::/0';
      return acc;
    }, {}),
    validate: Object.keys(NETWORK_ACCESS_OPTIONS).reduce((acc, key) => {
      acc[key] = (value) => {
        const cidrs = value.split(',');
        const ipv4CidrRegex = /^([0-9]{1,3}\.){3}[0-9]{1,3}\/\d+$/;
        const ipv6CidrRegex =
          /(?:(?:(?:[A-F0-9]{1,4}:){6}|(?=(?:[A-F0-9]{0,4}:){0,6}(?:[0-9]{1,3}\.){3}[0-9]{1,3}(?![:.\w]))(([0-9A-F]{1,4}:){0,5}|:)((:[0-9A-F]{1,4}){1,5}:|:)|::(?:[A-F0-9]{1,4}:){5})(?:(?:25[0-5]|2[0-4][0-9]|1[0-9][0-9]|[1-9]?[0-9])\.){3}(?:25[0-5]|2[0-4][0-9]|[01]?[0-9][0-9]?)|(?:[A-F0-9]{1,4}:){7}[A-F0-9]{1,4}|(?=(?:[A-F0-9]{0,4}:){0,7}[A-F0-9]{0,4}(?![:.\w]))(([0-9A-F]{1,4}:){1,7}|:)((:[0-9A-F]{1,4}){1,7}|:)|(?:[A-F0-9]{1,4}:){7}:|:(:[A-F0-9]{1,4}){7})(?![:.\w])\/(?:12[0-8]|1[01][0-9]|[1-9]?[0-9])/;
        for (const cidr of cidrs) {
          if (cidr.match(ipv4CidrRegex) || cidr.match(ipv6CidrRegex)) {
            continue;
          }

          return 'Invalid CIDR range';
        }

        return null;
      };
      return acc;
    }, {}),
  });

  const proxySettingsForm = useForm({
    mode: 'controlled',
    initialValues: Object.keys(PROXY_SETTINGS_OPTIONS).reduce((acc, key) => {
      acc[key] = '';
      return acc;
    }, {}),
  });

  useEffect(() => {
    if (settings) {
      const formValues = Object.entries(settings).reduce(
        (acc, [key, value]) => {
          // Modify each value based on its own properties
          switch (value.value) {
            case 'true':
              value.value = true;
              break;
            case 'false':
              value.value = false;
              break;
          }

          let val = null;
          switch (key) {
            case 'm3u-hash-key':
              // Split comma-separated string, filter out empty strings
              val = value.value ? value.value.split(',').filter((v) => v) : [];
              break;
            case 'dvr-pre-offset-minutes':
            case 'dvr-post-offset-minutes':
              val = Number.parseInt(value.value || '0', 10);
              if (Number.isNaN(val)) val = 0;
              break;
            default:
              val = value.value;
              break;
          }

          acc[key] = val;
          return acc;
        },
        {}
      );

      form.setValues(formValues);
      if (formValues['dvr-comskip-custom-path']) {
        setComskipConfig((prev) => ({
          path: formValues['dvr-comskip-custom-path'],
          exists: prev.exists,
        }));
      }

      const networkAccessSettings = JSON.parse(
        settings['network-access'].value || '{}'
      );
      networkAccessForm.setValues(
        Object.keys(NETWORK_ACCESS_OPTIONS).reduce((acc, key) => {
          acc[key] = networkAccessSettings[key] || '0.0.0.0/0,::/0';
          return acc;
        }, {})
      );

      if (settings['proxy-settings']?.value) {
        try {
          const proxySettings = JSON.parse(settings['proxy-settings'].value);
          proxySettingsForm.setValues(proxySettings);
        } catch (error) {
          console.error('Error parsing proxy settings:', error);
        }
      }

      const tzSetting = settings['system-time-zone'];
      if (tzSetting?.value) {
        timeZoneSyncedRef.current = true;
        setTimeZone((prev) =>
          prev === tzSetting.value ? prev : tzSetting.value
        );
      } else if (!timeZoneSyncedRef.current && timeZone) {
        timeZoneSyncedRef.current = true;
        persistTimeZoneSetting(timeZone);
      }
    }
  }, [settings, timeZone, setTimeZone, persistTimeZoneSetting]);

  useEffect(() => {
    const loadComskipConfig = async () => {
      try {
        const response = await API.getComskipConfig();
        if (response) {
          setComskipConfig({
            path: response.path || '',
            exists: Boolean(response.exists),
          });
          if (response.path) {
            form.setFieldValue('dvr-comskip-custom-path', response.path);
          }
        }
      } catch (error) {
        console.error('Failed to load comskip config', error);
      }
    };
    loadComskipConfig();
  }, []);

<<<<<<< HEAD
  useEffect(() => {
    if (authUser?.user_level === USER_LEVELS.ADMIN) {
      fetchMediaLibraries();
    }
  }, [authUser?.user_level, fetchMediaLibraries]);
=======
  // Clear success states when switching accordion panels
  useEffect(() => {
    setGeneralSettingsSaved(false);
    setProxySettingsSaved(false);
    setNetworkAccessSaved(false);
    setRehashSuccess(false);
  }, [accordianValue]);
>>>>>>> 5693ee7f

  const onSubmit = async () => {
    setGeneralSettingsSaved(false);

    const values = form.getValues();
    const changedSettings = {};
    let m3uHashKeyChanged = false;

    for (const settingKey in values) {
      // Only compare against existing value if the setting exists
      const existing = settings[settingKey];

      // Convert array values (like m3u-hash-key) to comma-separated strings
      let stringValue;
      if (Array.isArray(values[settingKey])) {
        stringValue = values[settingKey].join(',');
      } else {
        stringValue = `${values[settingKey]}`;
      }

      // Skip empty values to avoid validation errors
      if (!stringValue) {
        continue;
      }

      if (!existing) {
        // Create new setting on save
        changedSettings[settingKey] = stringValue;
      } else if (stringValue !== String(existing.value)) {
        // If the user changed the setting's value from what's in the DB:
        changedSettings[settingKey] = stringValue;

        // Check if M3U hash key was changed
        if (settingKey === 'm3u-hash-key') {
          m3uHashKeyChanged = true;
        }
      }
    }

    // If M3U hash key changed, show warning (unless suppressed)
    if (m3uHashKeyChanged && !isWarningSuppressed('rehash-streams')) {
      // Store the changed settings before showing dialog
      setPendingChangedSettings(changedSettings);
      setRehashDialogType('save'); // Set dialog type to save
      setRehashConfirmOpen(true);
      return;
    }

    // Update each changed setting in the backend (create if missing)
    try {
      for (const updatedKey in changedSettings) {
        const existing = settings[updatedKey];
        if (existing && existing.id) {
          const result = await API.updateSetting({
            ...existing,
            value: changedSettings[updatedKey],
          });
          // API functions return undefined on error
          if (!result) {
            throw new Error('Failed to update setting');
          }
        } else {
          const result = await API.createSetting({
            key: updatedKey,
            name: updatedKey.replace(/-/g, ' '),
            value: changedSettings[updatedKey],
          });
          // API functions return undefined on error
          if (!result) {
            throw new Error('Failed to create setting');
          }
        }
      }

      setGeneralSettingsSaved(true);
    } catch (error) {
      // Error notifications are already shown by API functions
      // Just don't show the success message
      console.error('Error saving settings:', error);
    }
  };

  const handleLibrarySettingsSubmit = async (values) => {
    setLibrarySubmitting(true);
    try {
      if (editingLibrarySettings) {
        await updateMediaLibrary(editingLibrarySettings.id, values);
        notifications.show({
          title: 'Library updated',
          message: 'Changes saved.',
          color: 'green',
        });
      } else {
        await createMediaLibrary(values);
        notifications.show({
          title: 'Library created',
          message: 'New library added.',
          color: 'green',
        });
      }
      setLibraryModalOpen(false);
      setEditingLibrarySettings(null);
      fetchMediaLibraries();
    } catch (error) {
      console.error('Failed to save library', error);
      notifications.show({
        title: 'Library error',
        message: error?.body?.detail || 'Unable to save library changes.',
        color: 'red',
      });
    } finally {
      setLibrarySubmitting(false);
    }
  };

  const handleLibrarySettingsDelete = async (library) => {
    if (!window.confirm(`Delete library "${library.name}"?`)) return;
    try {
      await deleteMediaLibrary(library.id);
      notifications.show({
        title: 'Library deleted',
        message: 'Library removed successfully.',
        color: 'green',
      });
      fetchMediaLibraries();
    } catch (error) {
      console.error('Failed to delete library', error);
      notifications.show({
        title: 'Library error',
        message: 'Unable to delete library.',
        color: 'red',
      });
    }
  };

  const handleLibrarySettingsScan = async (library) => {
    try {
      await triggerLibraryScan(library.id, { full: false });
      notifications.show({
        title: 'Scan started',
        message: `Library ${library.name} queued for scanning.`,
        color: 'blue',
      });
    } catch (error) {
      console.error('Failed to trigger scan', error);
      notifications.show({
        title: 'Scan error',
        message: 'Unable to start scan.',
        color: 'red',
      });
    }
  };

  const validateTmdbKeyValue = useCallback(
    async (value) => {
      const trimmed = (value || '').trim();
      setTmdbValidating(true);
      setTmdbValidationState('info');
      setTmdbValidationMessage('Checking metadata providers…');
      try {
        const result = await API.validateTmdbApiKey(trimmed);
        const overallValid = Boolean(result?.overall_valid);
        const provider = result?.provider || 'unavailable';
        const message =
          result?.message ||
          (overallValid
            ? provider === 'tmdb'
              ? 'TMDB key verified successfully. Metadata and artwork will load for your libraries.'
              : 'Using Movie-DB fallback for metadata.'
            : 'All metadata sources are unavailable.');

        setMetadataSourcesAvailable(overallValid);
        setActiveMetadataSource(provider);

        if (provider === 'tmdb') {
          setTmdbValidationState('valid');
        } else if (provider === 'movie-db' && overallValid) {
          setTmdbValidationState('fallback');
        } else {
          setTmdbValidationState('invalid');
        }

        setTmdbValidationMessage(message);
        return result ?? { overall_valid: overallValid, provider, message };
      } catch (error) {
        setMetadataSourcesAvailable(false);
        setActiveMetadataSource('unavailable');
        setTmdbValidationState('error');
        setTmdbValidationMessage('Unable to reach metadata services right now.');
        throw error;
      } finally {
        setTmdbValidating(false);
      }
    },
    [TMDB_REQUIREMENT_MESSAGE]
  );

  useEffect(() => {
    const currentValue =
      tmdbSetting && tmdbSetting.value !== undefined ? tmdbSetting.value : '';
    setTmdbKey(currentValue);
    validateTmdbKeyValue(currentValue).catch((error) => {
      console.error('Failed to validate TMDB API key', error);
    });
  }, [tmdbSetting?.value, validateTmdbKeyValue]);

  const persistTmdbKey = async (rawValue) => {
    const trimmedKey = (rawValue || '').trim();
    setTmdbKey(trimmedKey);
    setSavingTmdbKey(true);
    try {
      const validationResult = await validateTmdbKeyValue(trimmedKey);

      if (trimmedKey && !validationResult?.overall_valid) {
        notifications.show({
          title: 'Invalid TMDB key',
          message:
            validationResult?.message ||
            'Metadata providers are unavailable. TMDB rejected the API key and Movie-DB is unreachable.',
          color: 'red',
        });
        return;
      }

      if (trimmedKey) {
        if (tmdbSetting && tmdbSetting.id) {
          await API.updateSetting({
            ...tmdbSetting,
            value: trimmedKey,
          });
        } else {
          await API.createSetting({
            key: 'tmdb-api-key',
            name: 'TMDB API Key',
            value: trimmedKey,
          });
        }
      } else if (tmdbSetting && tmdbSetting.id) {
        await API.deleteSetting(tmdbSetting);
      }

      const provider = validationResult?.provider || activeMetadataSource;
      const usingFallback = provider === 'movie-db';
      const title = trimmedKey
        ? provider === 'tmdb'
          ? 'TMDB key saved'
          : 'Saved with fallback'
        : usingFallback
          ? 'TMDB key removed'
          : 'Metadata unavailable';
      const message = trimmedKey
        ? provider === 'tmdb'
          ? 'TMDB API key saved and verified.'
          : usingFallback
            ? 'Movie-DB fallback will be used for metadata until TMDB becomes available.'
            : 'Metadata providers are currently unavailable. Libraries may fail to scan.'
        : usingFallback
          ? 'TMDB API key removed. Movie-DB fallback will be used for metadata.'
          : 'TMDB API key removed, but no metadata providers are currently available.';
      const color = trimmedKey
        ? provider === 'tmdb'
          ? 'green'
          : usingFallback
            ? 'blue'
            : 'red'
        : usingFallback
          ? 'blue'
          : 'red';

      notifications.show({
        title,
        message,
        color,
      });
    } catch (error) {
      console.error('Failed to save TMDB key', error);
      notifications.show({
        title: 'Error',
        message: 'Unable to update TMDB API key.',
        color: 'red',
      });
    } finally {
      setSavingTmdbKey(false);
    }
  };

  const handleSaveTmdbKey = () => persistTmdbKey(tmdbKey);

  const handleDeleteTmdbKey = async () => {
    if (!tmdbKey) return;
    const confirmed =
      typeof window === 'undefined'
        ? true
        : window.confirm(
            'Remove the TMDB API key? Metadata will fall back to Movie-DB when possible.'
          );
    if (!confirmed) return;
    try {
      await persistTmdbKey('');
    } catch (error) {
      console.error('Failed to remove TMDB key', error);
    }
  };

  const libraryActionsDisabled = tmdbValidating || !metadataSourcesAvailable;
  const tmdbMessageColor =
    tmdbValidationState === 'valid'
      ? 'teal.6'
      : tmdbValidationState === 'fallback'
        ? 'blue.4'
        : tmdbValidationState === 'error' || tmdbValidationState === 'invalid'
        ? 'red.6'
        : 'orange.6';
  const addLibraryTooltipLabel = metadataSourcesAvailable
    ? activeMetadataSource === 'tmdb'
      ? 'TMDB metadata is available.'
      : 'Using Movie-DB fallback for metadata.'
    : 'Metadata sources are unavailable. Configure TMDB or try again later.';

  const onNetworkAccessSubmit = async () => {
    setNetworkAccessSaved(false);
    setNetworkAccessError(null);
    const check = await API.checkSetting({
      ...settings['network-access'],
      value: JSON.stringify(networkAccessForm.getValues()),
    });

    if (check.error && check.message) {
      setNetworkAccessError(`${check.message}: ${check.data}`);
      return;
    }

    // For now, only warn if we're blocking the UI
    const blockedAccess = check.UI;
    if (blockedAccess.length == 0) {
      return saveNetworkAccess();
    }

    setNetNetworkAccessConfirmCIDRs(blockedAccess);
    setNetworkAccessConfirmOpen(true);
  };

  const onProxySettingsSubmit = async () => {
    setProxySettingsSaved(false);

    try {
      const result = await API.updateSetting({
        ...settings['proxy-settings'],
        value: JSON.stringify(proxySettingsForm.getValues()),
      });
      // API functions return undefined on error
      if (result) {
        setProxySettingsSaved(true);
      }
    } catch (error) {
      // Error notifications are already shown by API functions
      console.error('Error saving proxy settings:', error);
    }
  };

  const onComskipUpload = async () => {
    if (!comskipFile) {
      return;
    }

    setComskipUploadLoading(true);
    try {
      const response = await API.uploadComskipIni(comskipFile);
      if (response?.path) {
        notifications.show({
          title: 'comskip.ini uploaded',
          message: response.path,
          autoClose: 3000,
          color: 'green',
        });
        form.setFieldValue('dvr-comskip-custom-path', response.path);
        useSettingsStore.getState().updateSetting({
          ...(settings['dvr-comskip-custom-path'] || {
            key: 'dvr-comskip-custom-path',
            name: 'DVR Comskip Custom Path',
          }),
          value: response.path,
        });
        setComskipConfig({ path: response.path, exists: true });
      }
    } catch (error) {
      console.error('Failed to upload comskip.ini', error);
    } finally {
      setComskipUploadLoading(false);
      setComskipFile(null);
    }
  };

  const resetProxySettingsToDefaults = () => {
    const defaultValues = {
      buffering_timeout: 15,
      buffering_speed: 1.0,
      redis_chunk_ttl: 60,
      channel_shutdown_delay: 0,
      channel_init_grace_period: 5,
    };

    proxySettingsForm.setValues(defaultValues);
  };

  const saveNetworkAccess = async () => {
    setNetworkAccessSaved(false);
    try {
      await API.updateSetting({
        ...settings['network-access'],
        value: JSON.stringify(networkAccessForm.getValues()),
      });
      setNetworkAccessSaved(true);
      setNetworkAccessConfirmOpen(false);
    } catch (e) {
      const errors = {};
      for (const key in e.body.value) {
        errors[key] = `Invalid CIDR(s): ${e.body.value[key]}`;
      }
      networkAccessForm.setErrors(errors);
    }
  };

  const onUISettingsChange = (name, value) => {
    switch (name) {
      case 'table-size':
        if (value) setTableSize(value);
        break;
      case 'time-format':
        if (value) setTimeFormat(value);
        break;
      case 'date-format':
        if (value) setDateFormat(value);
        break;
      case 'time-zone':
        if (value) {
          setTimeZone(value);
          persistTimeZoneSetting(value);
        }
        break;
    }
  };

  const executeSettingsSaveAndRehash = async () => {
    setRehashConfirmOpen(false);
    setGeneralSettingsSaved(false);

    // Use the stored pending values that were captured before the dialog was shown
    const changedSettings = pendingChangedSettings || {};

    // Update each changed setting in the backend (create if missing)
    try {
      for (const updatedKey in changedSettings) {
        const existing = settings[updatedKey];
        if (existing && existing.id) {
          const result = await API.updateSetting({
            ...existing,
            value: changedSettings[updatedKey],
          });
          // API functions return undefined on error
          if (!result) {
            throw new Error('Failed to update setting');
          }
        } else {
          const result = await API.createSetting({
            key: updatedKey,
            name: updatedKey.replace(/-/g, ' '),
            value: changedSettings[updatedKey],
          });
          // API functions return undefined on error
          if (!result) {
            throw new Error('Failed to create setting');
          }
        }
      }

      // Clear the pending values
      setPendingChangedSettings(null);
      setGeneralSettingsSaved(true);
    } catch (error) {
      // Error notifications are already shown by API functions
      // Just don't show the success message
      console.error('Error saving settings:', error);
      setPendingChangedSettings(null);
    }
  };

  const executeRehashStreamsOnly = async () => {
    setRehashingStreams(true);
    setRehashSuccess(false);
    setRehashConfirmOpen(false);

    try {
      await API.rehashStreams();
      setRehashSuccess(true);
      setTimeout(() => setRehashSuccess(false), 5000);
    } catch (error) {
      console.error('Error rehashing streams:', error);
    } finally {
      setRehashingStreams(false);
    }
  };

  const onRehashStreams = async () => {
    // Skip warning if it's been suppressed
    if (isWarningSuppressed('rehash-streams')) {
      return executeRehashStreamsOnly();
    }

    setRehashDialogType('rehash'); // Set dialog type to rehash
    setRehashConfirmOpen(true);
  };

  // Create a function to handle the confirmation based on dialog type
  const handleRehashConfirm = () => {
    if (rehashDialogType === 'save') {
      executeSettingsSaveAndRehash();
    } else {
      executeRehashStreamsOnly();
    }
  };

  return (
    <Center
      style={{
        padding: 10,
      }}
    >
      <Box style={{ width: '100%', maxWidth: 800 }}>
        <Accordion
          variant="separated"
          defaultValue="ui-settings"
          onChange={setAccordianValue}
          style={{ minWidth: 400 }}
        >
          <Accordion.Item value="ui-settings">
            <Accordion.Control>UI Settings</Accordion.Control>
            <Accordion.Panel>
              <Select
                label="Table Size"
                value={tableSize}
                onChange={(val) => onUISettingsChange('table-size', val)}
                data={[
                  {
                    value: 'default',
                    label: 'Default',
                  },
                  {
                    value: 'compact',
                    label: 'Compact',
                  },
                  {
                    value: 'large',
                    label: 'Large',
                  },
                ]}
              />
              <Select
                label="Time format"
                value={timeFormat}
                onChange={(val) => onUISettingsChange('time-format', val)}
                data={[
                  {
                    value: '12h',
                    label: '12 hour time',
                  },
                  {
                    value: '24h',
                    label: '24 hour time',
                  },
                ]}
              />
              <Select
                label="Date format"
                value={dateFormat}
                onChange={(val) => onUISettingsChange('date-format', val)}
                data={[
                  {
                    value: 'mdy',
                    label: 'MM/DD/YYYY',
                  },
                  {
                    value: 'dmy',
                    label: 'DD/MM/YYYY',
                  },
                ]}
              />
              <Select
                label="Time zone"
                searchable
                nothingFoundMessage="No matches"
                value={timeZone}
                onChange={(val) => onUISettingsChange('time-zone', val)}
                data={timeZoneOptions}
              />
            </Accordion.Panel>
          </Accordion.Item>

          {authUser.user_level == USER_LEVELS.ADMIN && (
            <>
              <Accordion.Item value="media-libraries">
                <Accordion.Control>Media Libraries</Accordion.Control>
                <Accordion.Panel>
                  <Stack spacing="md">
                    <Group justify="space-between" align="center">
                      <Text c="dimmed" size="sm">
                        Configure local media libraries used for scanning and playback.
                      </Text>
                      <Tooltip
                        label={addLibraryTooltipLabel}
                        disabled={!libraryActionsDisabled}
                        withArrow
                      >
                        <span>
                          <Button
                            size="xs"
                            leftSection={<Plus size={14} />}
                            disabled={libraryActionsDisabled}
                            onClick={() => {
                              setEditingLibrarySettings(null);
                              setLibraryModalOpen(true);
                            }}
                          >
                            Add Library
                          </Button>
                        </span>
                      </Tooltip>
                    </Group>

                    <Stack spacing="xs">
                      <TextInput
                        label="TMDB API Key"
                        placeholder="Enter TMDB API key"
                        value={tmdbKey}
                        onChange={(event) => setTmdbKey(event.currentTarget.value)}
                        rightSection={
                          tmdbKey && tmdbKey.trim().length > 0 ? (
                            <Tooltip label="Remove TMDB API key" withArrow>
                              <ActionIcon
                                variant="subtle"
                                color="red"
                                size="sm"
                                onClick={handleDeleteTmdbKey}
                                disabled={savingTmdbKey || tmdbValidating}
                                aria-label="Remove TMDB API key"
                              >
                                <Trash2 size={14} />
                              </ActionIcon>
                            </Tooltip>
                          ) : null
                        }
                        rightSectionPointerEvents="auto"
                        description="Used for metadata and artwork lookups."
                      />
                      <Group justify="space-between" align="center">
                        <Button
                          variant="subtle"
                          size="xs"
                          color="gray"
                          onClick={() => setTmdbHintOpen(true)}
                        >
                          Where do I get this?
                        </Button>
                        <Button
                          size="xs"
                          variant="light"
                          onClick={handleSaveTmdbKey}
                          loading={savingTmdbKey || tmdbValidating}
                        >
                          Save Metadata Settings
                        </Button>
                      </Group>
                      {tmdbValidationMessage && (
                        <Group gap="xs" align="center">
                          {tmdbValidating && <Loader size="xs" />}
                          <Text size="xs" c={tmdbMessageColor}>
                            {tmdbValidationMessage}
                          </Text>
                        </Group>
                      )}
                    </Stack>

                    {!metadataSourcesAvailable && !tmdbValidating && (
                      <Alert color="yellow" variant="light" radius="md">
                        All metadata sources are currently unavailable. Configure a working TMDB
                        key or try again once Movie-DB fallback is reachable.
                      </Alert>
                    )}

                    {librariesLoading ? (
                      <Group justify="center" py="md">
                        <Loader size="sm" />
                      </Group>
                    ) : mediaLibraries.length === 0 ? (
                      <Text c="dimmed" size="sm">
                        No libraries configured yet.
                      </Text>
                    ) : (
                      <Stack spacing="sm">
                        {mediaLibraries.map((library) => (
                          <Group
                            key={library.id}
                            justify="space-between"
                            align="center"
                            p="sm"
                            style={{
                              border: '1px solid rgba(148, 163, 184, 0.2)',
                              borderRadius: 8,
                            }}
                          >
                            <Stack spacing={4} style={{ flex: 1 }}>
                              <Group gap="sm">
                                <Text fw={600}>{library.name}</Text>
                                <Badge color="violet" variant="light">
                                  {library.library_type}
                                </Badge>
                                <Badge
                                  color={library.auto_scan_enabled ? 'green' : 'gray'}
                                  variant="outline"
                                >
                                  {library.auto_scan_enabled ? 'Auto-scan' : 'Manual'}
                                </Badge>
                              </Group>
                              <Text size="xs" c="dimmed">
                                Last scan:{' '}
                                {library.last_scan_at
                                  ? new Date(library.last_scan_at).toLocaleString()
                                  : 'Never'}
                              </Text>
                            </Stack>
                            <Group gap="xs">
                              <Tooltip label="Trigger scan">
                                <ActionIcon
                                  variant="light"
                                  onClick={() => handleLibrarySettingsScan(library)}
                                >
                                  <RefreshCcw size={16} />
                                </ActionIcon>
                              </Tooltip>
                              <Tooltip label="Edit">
                                <ActionIcon
                                  variant="light"
                                  onClick={() => {
                                    setEditingLibrarySettings(library);
                                    setLibraryModalOpen(true);
                                  }}
                                >
                                  <Pencil size={16} />
                                </ActionIcon>
                              </Tooltip>
                              <Tooltip label="Delete">
                                <ActionIcon
                                  variant="light"
                                  color="red"
                                  onClick={() => handleLibrarySettingsDelete(library)}
                                >
                                  <Trash2 size={16} />
                                </ActionIcon>
                              </Tooltip>
                            </Group>
                          </Group>
                        ))}
                      </Stack>
                    )}
                    <Center py="md">
                      <Anchor
                        href="https://www.themoviedb.org/"
                        target="_blank"
                        rel="noopener noreferrer"
                      >
                        <img
                          src={tmdbLogoUrl}
                          alt="Powered by TMDB"
                          style={{
                            width: 180,
                            height: 'auto',
                            display: 'block',
                          }}
                        />
                      </Anchor>
                    </Center>
                  </Stack>
                </Accordion.Panel>
              </Accordion.Item>

              <Accordion.Item value="dvr-settings">
                <Accordion.Control>DVR</Accordion.Control>
                <Accordion.Panel>
                  <form onSubmit={form.onSubmit(onSubmit)}>
                    <Stack gap="sm">
                      {generalSettingsSaved && (
                        <Alert
                          variant="light"
                          color="green"
                          title="Saved Successfully"
                        />
                      )}
                      <Switch
                        label="Enable Comskip (remove commercials after recording)"
                        {...form.getInputProps('dvr-comskip-enabled', {
                          type: 'checkbox',
                        })}
                        key={form.key('dvr-comskip-enabled')}
                        id={
                          settings['dvr-comskip-enabled']?.id ||
                          'dvr-comskip-enabled'
                        }
                        name={
                          settings['dvr-comskip-enabled']?.key ||
                          'dvr-comskip-enabled'
                        }
                      />
                      <TextInput
                        label="Custom comskip.ini path"
                        description="Leave blank to use the built-in defaults."
                        placeholder="/app/docker/comskip.ini"
                        {...form.getInputProps('dvr-comskip-custom-path')}
                        key={form.key('dvr-comskip-custom-path')}
                        id={
                          settings['dvr-comskip-custom-path']?.id ||
                          'dvr-comskip-custom-path'
                        }
                        name={
                          settings['dvr-comskip-custom-path']?.key ||
                          'dvr-comskip-custom-path'
                        }
                      />
                      <Group align="flex-end" gap="sm">
                        <FileInput
                          placeholder="Select comskip.ini"
                          accept=".ini"
                          value={comskipFile}
                          onChange={setComskipFile}
                          clearable
                          disabled={comskipUploadLoading}
                          style={{ flex: 1 }}
                        />
                        <Button
                          variant="light"
                          onClick={onComskipUpload}
                          disabled={!comskipFile || comskipUploadLoading}
                        >
                          {comskipUploadLoading
                            ? 'Uploading...'
                            : 'Upload comskip.ini'}
                        </Button>
                      </Group>
                      <Text size="xs" c="dimmed">
                        {comskipConfig.exists && comskipConfig.path
                          ? `Using ${comskipConfig.path}`
                          : 'No custom comskip.ini uploaded.'}
                      </Text>
                      <NumberInput
                        label="Start early (minutes)"
                        description="Begin recording this many minutes before the scheduled start."
                        min={0}
                        step={1}
                        {...form.getInputProps('dvr-pre-offset-minutes')}
                        key={form.key('dvr-pre-offset-minutes')}
                        id={
                          settings['dvr-pre-offset-minutes']?.id ||
                          'dvr-pre-offset-minutes'
                        }
                        name={
                          settings['dvr-pre-offset-minutes']?.key ||
                          'dvr-pre-offset-minutes'
                        }
                      />
                      <NumberInput
                        label="End late (minutes)"
                        description="Continue recording this many minutes after the scheduled end."
                        min={0}
                        step={1}
                        {...form.getInputProps('dvr-post-offset-minutes')}
                        key={form.key('dvr-post-offset-minutes')}
                        id={
                          settings['dvr-post-offset-minutes']?.id ||
                          'dvr-post-offset-minutes'
                        }
                        name={
                          settings['dvr-post-offset-minutes']?.key ||
                          'dvr-post-offset-minutes'
                        }
                      />
                      <TextInput
                        label="TV Path Template"
                        description="Supports {show}, {season}, {episode}, {sub_title}, {channel}, {year}, {start}, {end}. Use format specifiers like {season:02d}. Relative paths are under your library dir."
                        placeholder="TV_Shows/{show}/S{season:02d}E{episode:02d}.mkv"
                        {...form.getInputProps('dvr-tv-template')}
                        key={form.key('dvr-tv-template')}
                        id={
                          settings['dvr-tv-template']?.id || 'dvr-tv-template'
                        }
                        name={
                          settings['dvr-tv-template']?.key || 'dvr-tv-template'
                        }
                      />
                      <TextInput
                        label="TV Fallback Template"
                        description="Template used when an episode has no season/episode. Supports {show}, {start}, {end}, {channel}, {year}."
                        placeholder="TV_Shows/{show}/{start}.mkv"
                        {...form.getInputProps('dvr-tv-fallback-template')}
                        key={form.key('dvr-tv-fallback-template')}
                        id={
                          settings['dvr-tv-fallback-template']?.id ||
                          'dvr-tv-fallback-template'
                        }
                        name={
                          settings['dvr-tv-fallback-template']?.key ||
                          'dvr-tv-fallback-template'
                        }
                      />
                      <TextInput
                        label="Movie Path Template"
                        description="Supports {title}, {year}, {channel}, {start}, {end}. Relative paths are under your library dir."
                        placeholder="Movies/{title} ({year}).mkv"
                        {...form.getInputProps('dvr-movie-template')}
                        key={form.key('dvr-movie-template')}
                        id={
                          settings['dvr-movie-template']?.id ||
                          'dvr-movie-template'
                        }
                        name={
                          settings['dvr-movie-template']?.key ||
                          'dvr-movie-template'
                        }
                      />
                      <TextInput
                        label="Movie Fallback Template"
                        description="Template used when movie metadata is incomplete. Supports {start}, {end}, {channel}."
                        placeholder="Movies/{start}.mkv"
                        {...form.getInputProps('dvr-movie-fallback-template')}
                        key={form.key('dvr-movie-fallback-template')}
                        id={
                          settings['dvr-movie-fallback-template']?.id ||
                          'dvr-movie-fallback-template'
                        }
                        name={
                          settings['dvr-movie-fallback-template']?.key ||
                          'dvr-movie-fallback-template'
                        }
                      />
                      <Flex
                        mih={50}
                        gap="xs"
                        justify="flex-end"
                        align="flex-end"
                      >
                        <Button type="submit" variant="default">
                          Save
                        </Button>
                      </Flex>
                    </Stack>
                  </form>
                </Accordion.Panel>
              </Accordion.Item>
              <Accordion.Item value="stream-settings">
                <Accordion.Control>Stream Settings</Accordion.Control>
                <Accordion.Panel>
                  <form onSubmit={form.onSubmit(onSubmit)}>
                    {generalSettingsSaved && (
                      <Alert
                        variant="light"
                        color="green"
                        title="Saved Successfully"
                      />
                    )}
                    <Select
                      searchable
                      {...form.getInputProps('default-user-agent')}
                      key={form.key('default-user-agent')}
                      id={
                        settings['default-user-agent']?.id ||
                        'default-user-agent'
                      }
                      name={
                        settings['default-user-agent']?.key ||
                        'default-user-agent'
                      }
                      label={
                        settings['default-user-agent']?.name ||
                        'Default User Agent'
                      }
                      data={userAgents.map((option) => ({
                        value: `${option.id}`,
                        label: option.name,
                      }))}
                    />
                    <Select
                      searchable
                      {...form.getInputProps('default-stream-profile')}
                      key={form.key('default-stream-profile')}
                      id={
                        settings['default-stream-profile']?.id ||
                        'default-stream-profile'
                      }
                      name={
                        settings['default-stream-profile']?.key ||
                        'default-stream-profile'
                      }
                      label={
                        settings['default-stream-profile']?.name ||
                        'Default Stream Profile'
                      }
                      data={streamProfiles.map((option) => ({
                        value: `${option.id}`,
                        label: option.name,
                      }))}
                    />
                    <Select
                      searchable
                      {...form.getInputProps('preferred-region')}
                      key={form.key('preferred-region')}
                      id={
                        settings['preferred-region']?.id || 'preferred-region'
                      }
                      name={
                        settings['preferred-region']?.key || 'preferred-region'
                      }
                      label={
                        settings['preferred-region']?.name || 'Preferred Region'
                      }
                      data={regionChoices.map((r) => ({
                        label: r.label,
                        value: `${r.value}`,
                      }))}
                    />

                    <Group justify="space-between" style={{ paddingTop: 5 }}>
                      <Text size="sm" fw={500}>
                        Auto-Import Mapped Files
                      </Text>
                      <Switch
                        {...form.getInputProps('auto-import-mapped-files', {
                          type: 'checkbox',
                        })}
                        key={form.key('auto-import-mapped-files')}
                        id={
                          settings['auto-import-mapped-files']?.id ||
                          'auto-import-mapped-files'
                        }
                      />
                    </Group>

                    <MultiSelect
                      id="m3u-hash-key"
                      name="m3u-hash-key"
                      label="M3U Hash Key"
                      data={[
                        {
                          value: 'name',
                          label: 'Name',
                        },
                        {
                          value: 'url',
                          label: 'URL',
                        },
                        {
                          value: 'tvg_id',
                          label: 'TVG-ID',
                        },
                        {
                          value: 'm3u_id',
                          label: 'M3U ID',
                        },
                      ]}
                      {...form.getInputProps('m3u-hash-key')}
                      key={form.key('m3u-hash-key')}
                    />

                    {rehashSuccess && (
                      <Alert
                        variant="light"
                        color="green"
                        title="Rehash task queued successfully"
                      />
                    )}

                    <Flex
                      mih={50}
                      gap="xs"
                      justify="space-between"
                      align="flex-end"
                    >
                      <Button
                        onClick={onRehashStreams}
                        loading={rehashingStreams}
                        variant="outline"
                        color="blue"
                      >
                        Rehash Streams
                      </Button>
                      <Button
                        type="submit"
                        disabled={form.submitting}
                        variant="default"
                      >
                        Save
                      </Button>
                    </Flex>
                  </form>
                </Accordion.Panel>
              </Accordion.Item>

              <Accordion.Item value="system-settings">
                <Accordion.Control>System Settings</Accordion.Control>
                <Accordion.Panel>
                  <Stack gap="md">
                    {generalSettingsSaved && (
                      <Alert
                        variant="light"
                        color="green"
                        title="Saved Successfully"
                      />
                    )}
                    <Text size="sm" c="dimmed">
                      Configure how many system events (channel start/stop,
                      buffering, etc.) to keep in the database. Events are
                      displayed on the Stats page.
                    </Text>
                    <NumberInput
                      label="Maximum System Events"
                      description="Number of events to retain (minimum: 10, maximum: 1000)"
                      value={form.values['max-system-events'] || 100}
                      onChange={(value) => {
                        form.setFieldValue('max-system-events', value);
                      }}
                      min={10}
                      max={1000}
                      step={10}
                    />
                    <Flex mih={50} gap="xs" justify="flex-end" align="flex-end">
                      <Button
                        onClick={form.onSubmit(onSubmit)}
                        disabled={form.submitting}
                        variant="default"
                      >
                        Save
                      </Button>
                    </Flex>
                  </Stack>
                </Accordion.Panel>
              </Accordion.Item>

              <Accordion.Item value="user-agents">
                <Accordion.Control>User-Agents</Accordion.Control>
                <Accordion.Panel>
                  <UserAgentsTable />
                </Accordion.Panel>
              </Accordion.Item>

              <Accordion.Item value="stream-profiles">
                <Accordion.Control>Stream Profiles</Accordion.Control>
                <Accordion.Panel>
                  <StreamProfilesTable />
                </Accordion.Panel>
              </Accordion.Item>

              <Accordion.Item value="network-access">
                <Accordion.Control>
                  <Box>Network Access</Box>
                  {accordianValue == 'network-access' && (
                    <Box>
                      <Text size="sm">Comma-Delimited CIDR ranges</Text>
                    </Box>
                  )}
                </Accordion.Control>
                <Accordion.Panel>
                  <form
                    onSubmit={networkAccessForm.onSubmit(onNetworkAccessSubmit)}
                  >
                    <Stack gap="sm">
                      {networkAccessSaved && (
                        <Alert
                          variant="light"
                          color="green"
                          title="Saved Successfully"
                        ></Alert>
                      )}
                      {networkAccessError && (
                        <Alert
                          variant="light"
                          color="red"
                          title={networkAccessError}
                        ></Alert>
                      )}
                      {Object.entries(NETWORK_ACCESS_OPTIONS).map(
                        ([key, config]) => {
                          return (
                            <TextInput
                              label={config.label}
                              {...networkAccessForm.getInputProps(key)}
                              key={networkAccessForm.key(key)}
                              description={config.description}
                            />
                          );
                        }
                      )}

                      <Flex
                        mih={50}
                        gap="xs"
                        justify="flex-end"
                        align="flex-end"
                      >
                        <Button
                          type="submit"
                          disabled={networkAccessForm.submitting}
                          variant="default"
                        >
                          Save
                        </Button>
                      </Flex>
                    </Stack>
                  </form>
                </Accordion.Panel>
              </Accordion.Item>

              <Accordion.Item value="proxy-settings">
                <Accordion.Control>
                  <Box>Proxy Settings</Box>
                </Accordion.Control>
                <Accordion.Panel>
                  <form
                    onSubmit={proxySettingsForm.onSubmit(onProxySettingsSubmit)}
                  >
                    <Stack gap="sm">
                      {proxySettingsSaved && (
                        <Alert
                          variant="light"
                          color="green"
                          title="Saved Successfully"
                        ></Alert>
                      )}
                      {Object.entries(PROXY_SETTINGS_OPTIONS).map(
                        ([key, config]) => {
                          // Determine if this field should be a NumberInput
                          const isNumericField = [
                            'buffering_timeout',
                            'redis_chunk_ttl',
                            'channel_shutdown_delay',
                            'channel_init_grace_period',
                          ].includes(key);

                          const isFloatField = key === 'buffering_speed';

                          if (isNumericField) {
                            return (
                              <NumberInput
                                key={key}
                                label={config.label}
                                {...proxySettingsForm.getInputProps(key)}
                                description={config.description || null}
                                min={0}
                                max={
                                  key === 'buffering_timeout'
                                    ? 300
                                    : key === 'redis_chunk_ttl'
                                      ? 3600
                                      : key === 'channel_shutdown_delay'
                                        ? 300
                                        : 60
                                }
                              />
                            );
                          } else if (isFloatField) {
                            return (
                              <NumberInput
                                key={key}
                                label={config.label}
                                {...proxySettingsForm.getInputProps(key)}
                                description={config.description || null}
                                min={0.0}
                                max={10.0}
                                step={0.01}
                                precision={1}
                              />
                            );
                          } else {
                            return (
                              <TextInput
                                key={key}
                                label={config.label}
                                {...proxySettingsForm.getInputProps(key)}
                                description={config.description || null}
                              />
                            );
                          }
                        }
                      )}

                      <Flex
                        mih={50}
                        gap="xs"
                        justify="space-between"
                        align="flex-end"
                      >
                        <Button
                          variant="subtle"
                          color="gray"
                          onClick={resetProxySettingsToDefaults}
                        >
                          Reset to Defaults
                        </Button>
                        <Button
                          type="submit"
                          disabled={networkAccessForm.submitting}
                          variant="default"
                        >
                          Save
                        </Button>
                      </Flex>
                    </Stack>
                  </form>
                </Accordion.Panel>
              </Accordion.Item>
            </>
        )}
       </Accordion>
     </Box>

      <Modal
        opened={tmdbHintOpen}
        onClose={() => setTmdbHintOpen(false)}
        title="How to get a TMDB API key"
        size="lg"
        overlayProps={{ backgroundOpacity: 0.55, blur: 2 }}
      >
        <Stack spacing="sm">
          <Text size="sm">
            Dispatcharr uses TMDB (The Movie Database) for artwork and metadata. You can create
            a key in just a couple of minutes:
          </Text>
          <List size="sm" spacing="xs">
            <List.Item>
              Visit{' '}
              <Anchor
                href="https://www.themoviedb.org/"
                target="_blank"
                rel="noopener noreferrer"
              >
                themoviedb.org
              </Anchor>{' '}
              and sign in or create a free account.
            </List.Item>
            <List.Item>
              Open your{' '}
              <Anchor
                href="https://www.themoviedb.org/settings/api"
                target="_blank"
                rel="noopener noreferrer"
              >
                TMDB account settings
              </Anchor>{' '}
              and choose <Text component="span" fw={500}>API</Text> from the sidebar.
            </List.Item>
            <List.Item>
              Complete the short API application and copy the generated v3 API key into the field
              above.
            </List.Item>
          </List>
          <Text size="sm" c="dimmed">
            TMDB issues separate v3 and v4 keys—Dispatcharr only needs the v3 key for metadata lookups.
          </Text>
        </Stack>
      </Modal>

      <LibraryFormModal
        opened={libraryModalOpen}
        onClose={() => {
          setLibraryModalOpen(false);
          setEditingLibrarySettings(null);
        }}
        library={editingLibrarySettings}
        onSubmit={handleLibrarySettingsSubmit}
        submitting={librarySubmitting}
      />

      <ConfirmationDialog
        opened={rehashConfirmOpen}
        onClose={() => {
          setRehashConfirmOpen(false);
          setRehashDialogType(null);
          // Clear pending values when dialog is cancelled
          setPendingChangedSettings(null);
        }}
        onConfirm={handleRehashConfirm}
        title={
          rehashDialogType === 'save'
            ? 'Save Settings and Rehash Streams'
            : 'Confirm Stream Rehash'
        }
        message={
          <div style={{ whiteSpace: 'pre-line' }}>
            {`Are you sure you want to rehash all streams?

This process may take a while depending on the number of streams.
Do not shut down Dispatcharr until the rehashing is complete.
M3U refreshes will be blocked until this process finishes.

Please ensure you have time to let this complete before proceeding.`}
          </div>
        }
        confirmLabel={
          rehashDialogType === 'save' ? 'Save and Rehash' : 'Start Rehash'
        }
        cancelLabel="Cancel"
        actionKey="rehash-streams"
        onSuppressChange={suppressWarning}
        size="md"
      />

      <ConfirmationDialog
        opened={networkAccessConfirmOpen}
        onClose={() => setNetworkAccessConfirmOpen(false)}
        onConfirm={saveNetworkAccess}
        title={`Confirm Network Access Blocks`}
        message={
          <>
            <Text>
              Your client is not included in the allowed networks for the web
              UI. Are you sure you want to proceed?
            </Text>

            <ul>
              {netNetworkAccessConfirmCIDRs.map((cidr) => (
                <li>{cidr}</li>
              ))}
            </ul>
          </>
        }
        confirmLabel="Save"
        cancelLabel="Cancel"
        size="md"
      />
    </Center>
  );
};

export default SettingsPage;<|MERGE_RESOLUTION|>--- conflicted
+++ resolved
@@ -11,19 +11,13 @@
 import useStreamProfilesStore from '../store/streamProfiles';
 import {
   Accordion,
-  ActionIcon,
   Alert,
-  Anchor,
-  Badge,
   Box,
   Button,
   Center,
   Flex,
   Group,
-  Loader,
   FileInput,
-  List,
-  Modal,
   MultiSelect,
   Select,
   Stack,
@@ -31,7 +25,6 @@
   Text,
   TextInput,
   NumberInput,
-  Tooltip,
 } from '@mantine/core';
 import { isNotEmpty, useForm } from '@mantine/form';
 import { notifications } from '@mantine/notifications';
@@ -47,11 +40,6 @@
 } from '../constants';
 import ConfirmationDialog from '../components/ConfirmationDialog';
 import useWarningsStore from '../store/warnings';
-import { shallow } from 'zustand/shallow';
-import useLibraryStore from '../store/library';
-import LibraryFormModal from '../components/library/LibraryFormModal';
-import { Pencil, Plus, RefreshCcw, Trash2 } from 'lucide-react';
-import tmdbLogoUrl from '../assets/tmdb-logo-blue.svg?url';
 
 const TIMEZONE_FALLBACKS = [
   'UTC',
@@ -195,14 +183,6 @@
   const suppressWarning = useWarningsStore((s) => s.suppressWarning);
   const isWarningSuppressed = useWarningsStore((s) => s.isWarningSuppressed);
 
-  const mediaLibraries = useLibraryStore((state) => state.libraries);
-  const librariesLoading = useLibraryStore((state) => state.loading);
-  const fetchMediaLibraries = useLibraryStore((state) => state.fetchLibraries);
-  const createMediaLibrary = useLibraryStore((state) => state.createLibrary);
-  const updateMediaLibrary = useLibraryStore((state) => state.updateLibrary);
-  const deleteMediaLibrary = useLibraryStore((state) => state.deleteLibrary);
-  const triggerLibraryScan = useLibraryStore((state) => state.triggerScan);
-
   const [accordianValue, setAccordianValue] = useState(null);
   const [networkAccessSaved, setNetworkAccessSaved] = useState(false);
   const [networkAccessError, setNetworkAccessError] = useState(null);
@@ -220,22 +200,6 @@
   // Add a new state to track the dialog type
   const [rehashDialogType, setRehashDialogType] = useState(null); // 'save' or 'rehash'
 
-  const [libraryModalOpen, setLibraryModalOpen] = useState(false);
-  const [editingLibrarySettings, setEditingLibrarySettings] = useState(null);
-  const [librarySubmitting, setLibrarySubmitting] = useState(false);
-  const tmdbSetting = settings['tmdb-api-key'];
-  const TMDB_REQUIREMENT_MESSAGE =
-    'Metadata uses TMDB when available and falls back to Movie-DB when necessary.';
-  const [tmdbKey, setTmdbKey] = useState('');
-  const [metadataSourcesAvailable, setMetadataSourcesAvailable] = useState(false);
-  const [tmdbValidating, setTmdbValidating] = useState(false);
-  const [tmdbValidationState, setTmdbValidationState] = useState('info');
-  const [tmdbValidationMessage, setTmdbValidationMessage] = useState(
-    TMDB_REQUIREMENT_MESSAGE
-  );
-  const [activeMetadataSource, setActiveMetadataSource] = useState('unavailable');
-  const [savingTmdbKey, setSavingTmdbKey] = useState(false);
-  const [tmdbHintOpen, setTmdbHintOpen] = useState(false);
   // Store pending changed settings when showing the dialog
   const [pendingChangedSettings, setPendingChangedSettings] = useState(null);
   const [comskipFile, setComskipFile] = useState(null);
@@ -441,13 +405,6 @@
     loadComskipConfig();
   }, []);
 
-<<<<<<< HEAD
-  useEffect(() => {
-    if (authUser?.user_level === USER_LEVELS.ADMIN) {
-      fetchMediaLibraries();
-    }
-  }, [authUser?.user_level, fetchMediaLibraries]);
-=======
   // Clear success states when switching accordion panels
   useEffect(() => {
     setGeneralSettingsSaved(false);
@@ -455,7 +412,6 @@
     setNetworkAccessSaved(false);
     setRehashSuccess(false);
   }, [accordianValue]);
->>>>>>> 5693ee7f
 
   const onSubmit = async () => {
     setGeneralSettingsSaved(false);
@@ -537,243 +493,6 @@
       console.error('Error saving settings:', error);
     }
   };
-
-  const handleLibrarySettingsSubmit = async (values) => {
-    setLibrarySubmitting(true);
-    try {
-      if (editingLibrarySettings) {
-        await updateMediaLibrary(editingLibrarySettings.id, values);
-        notifications.show({
-          title: 'Library updated',
-          message: 'Changes saved.',
-          color: 'green',
-        });
-      } else {
-        await createMediaLibrary(values);
-        notifications.show({
-          title: 'Library created',
-          message: 'New library added.',
-          color: 'green',
-        });
-      }
-      setLibraryModalOpen(false);
-      setEditingLibrarySettings(null);
-      fetchMediaLibraries();
-    } catch (error) {
-      console.error('Failed to save library', error);
-      notifications.show({
-        title: 'Library error',
-        message: error?.body?.detail || 'Unable to save library changes.',
-        color: 'red',
-      });
-    } finally {
-      setLibrarySubmitting(false);
-    }
-  };
-
-  const handleLibrarySettingsDelete = async (library) => {
-    if (!window.confirm(`Delete library "${library.name}"?`)) return;
-    try {
-      await deleteMediaLibrary(library.id);
-      notifications.show({
-        title: 'Library deleted',
-        message: 'Library removed successfully.',
-        color: 'green',
-      });
-      fetchMediaLibraries();
-    } catch (error) {
-      console.error('Failed to delete library', error);
-      notifications.show({
-        title: 'Library error',
-        message: 'Unable to delete library.',
-        color: 'red',
-      });
-    }
-  };
-
-  const handleLibrarySettingsScan = async (library) => {
-    try {
-      await triggerLibraryScan(library.id, { full: false });
-      notifications.show({
-        title: 'Scan started',
-        message: `Library ${library.name} queued for scanning.`,
-        color: 'blue',
-      });
-    } catch (error) {
-      console.error('Failed to trigger scan', error);
-      notifications.show({
-        title: 'Scan error',
-        message: 'Unable to start scan.',
-        color: 'red',
-      });
-    }
-  };
-
-  const validateTmdbKeyValue = useCallback(
-    async (value) => {
-      const trimmed = (value || '').trim();
-      setTmdbValidating(true);
-      setTmdbValidationState('info');
-      setTmdbValidationMessage('Checking metadata providers…');
-      try {
-        const result = await API.validateTmdbApiKey(trimmed);
-        const overallValid = Boolean(result?.overall_valid);
-        const provider = result?.provider || 'unavailable';
-        const message =
-          result?.message ||
-          (overallValid
-            ? provider === 'tmdb'
-              ? 'TMDB key verified successfully. Metadata and artwork will load for your libraries.'
-              : 'Using Movie-DB fallback for metadata.'
-            : 'All metadata sources are unavailable.');
-
-        setMetadataSourcesAvailable(overallValid);
-        setActiveMetadataSource(provider);
-
-        if (provider === 'tmdb') {
-          setTmdbValidationState('valid');
-        } else if (provider === 'movie-db' && overallValid) {
-          setTmdbValidationState('fallback');
-        } else {
-          setTmdbValidationState('invalid');
-        }
-
-        setTmdbValidationMessage(message);
-        return result ?? { overall_valid: overallValid, provider, message };
-      } catch (error) {
-        setMetadataSourcesAvailable(false);
-        setActiveMetadataSource('unavailable');
-        setTmdbValidationState('error');
-        setTmdbValidationMessage('Unable to reach metadata services right now.');
-        throw error;
-      } finally {
-        setTmdbValidating(false);
-      }
-    },
-    [TMDB_REQUIREMENT_MESSAGE]
-  );
-
-  useEffect(() => {
-    const currentValue =
-      tmdbSetting && tmdbSetting.value !== undefined ? tmdbSetting.value : '';
-    setTmdbKey(currentValue);
-    validateTmdbKeyValue(currentValue).catch((error) => {
-      console.error('Failed to validate TMDB API key', error);
-    });
-  }, [tmdbSetting?.value, validateTmdbKeyValue]);
-
-  const persistTmdbKey = async (rawValue) => {
-    const trimmedKey = (rawValue || '').trim();
-    setTmdbKey(trimmedKey);
-    setSavingTmdbKey(true);
-    try {
-      const validationResult = await validateTmdbKeyValue(trimmedKey);
-
-      if (trimmedKey && !validationResult?.overall_valid) {
-        notifications.show({
-          title: 'Invalid TMDB key',
-          message:
-            validationResult?.message ||
-            'Metadata providers are unavailable. TMDB rejected the API key and Movie-DB is unreachable.',
-          color: 'red',
-        });
-        return;
-      }
-
-      if (trimmedKey) {
-        if (tmdbSetting && tmdbSetting.id) {
-          await API.updateSetting({
-            ...tmdbSetting,
-            value: trimmedKey,
-          });
-        } else {
-          await API.createSetting({
-            key: 'tmdb-api-key',
-            name: 'TMDB API Key',
-            value: trimmedKey,
-          });
-        }
-      } else if (tmdbSetting && tmdbSetting.id) {
-        await API.deleteSetting(tmdbSetting);
-      }
-
-      const provider = validationResult?.provider || activeMetadataSource;
-      const usingFallback = provider === 'movie-db';
-      const title = trimmedKey
-        ? provider === 'tmdb'
-          ? 'TMDB key saved'
-          : 'Saved with fallback'
-        : usingFallback
-          ? 'TMDB key removed'
-          : 'Metadata unavailable';
-      const message = trimmedKey
-        ? provider === 'tmdb'
-          ? 'TMDB API key saved and verified.'
-          : usingFallback
-            ? 'Movie-DB fallback will be used for metadata until TMDB becomes available.'
-            : 'Metadata providers are currently unavailable. Libraries may fail to scan.'
-        : usingFallback
-          ? 'TMDB API key removed. Movie-DB fallback will be used for metadata.'
-          : 'TMDB API key removed, but no metadata providers are currently available.';
-      const color = trimmedKey
-        ? provider === 'tmdb'
-          ? 'green'
-          : usingFallback
-            ? 'blue'
-            : 'red'
-        : usingFallback
-          ? 'blue'
-          : 'red';
-
-      notifications.show({
-        title,
-        message,
-        color,
-      });
-    } catch (error) {
-      console.error('Failed to save TMDB key', error);
-      notifications.show({
-        title: 'Error',
-        message: 'Unable to update TMDB API key.',
-        color: 'red',
-      });
-    } finally {
-      setSavingTmdbKey(false);
-    }
-  };
-
-  const handleSaveTmdbKey = () => persistTmdbKey(tmdbKey);
-
-  const handleDeleteTmdbKey = async () => {
-    if (!tmdbKey) return;
-    const confirmed =
-      typeof window === 'undefined'
-        ? true
-        : window.confirm(
-            'Remove the TMDB API key? Metadata will fall back to Movie-DB when possible.'
-          );
-    if (!confirmed) return;
-    try {
-      await persistTmdbKey('');
-    } catch (error) {
-      console.error('Failed to remove TMDB key', error);
-    }
-  };
-
-  const libraryActionsDisabled = tmdbValidating || !metadataSourcesAvailable;
-  const tmdbMessageColor =
-    tmdbValidationState === 'valid'
-      ? 'teal.6'
-      : tmdbValidationState === 'fallback'
-        ? 'blue.4'
-        : tmdbValidationState === 'error' || tmdbValidationState === 'invalid'
-        ? 'red.6'
-        : 'orange.6';
-  const addLibraryTooltipLabel = metadataSourcesAvailable
-    ? activeMetadataSource === 'tmdb'
-      ? 'TMDB metadata is available.'
-      : 'Using Movie-DB fallback for metadata.'
-    : 'Metadata sources are unavailable. Configure TMDB or try again later.';
 
   const onNetworkAccessSubmit = async () => {
     setNetworkAccessSaved(false);
@@ -1056,191 +775,6 @@
 
           {authUser.user_level == USER_LEVELS.ADMIN && (
             <>
-              <Accordion.Item value="media-libraries">
-                <Accordion.Control>Media Libraries</Accordion.Control>
-                <Accordion.Panel>
-                  <Stack spacing="md">
-                    <Group justify="space-between" align="center">
-                      <Text c="dimmed" size="sm">
-                        Configure local media libraries used for scanning and playback.
-                      </Text>
-                      <Tooltip
-                        label={addLibraryTooltipLabel}
-                        disabled={!libraryActionsDisabled}
-                        withArrow
-                      >
-                        <span>
-                          <Button
-                            size="xs"
-                            leftSection={<Plus size={14} />}
-                            disabled={libraryActionsDisabled}
-                            onClick={() => {
-                              setEditingLibrarySettings(null);
-                              setLibraryModalOpen(true);
-                            }}
-                          >
-                            Add Library
-                          </Button>
-                        </span>
-                      </Tooltip>
-                    </Group>
-
-                    <Stack spacing="xs">
-                      <TextInput
-                        label="TMDB API Key"
-                        placeholder="Enter TMDB API key"
-                        value={tmdbKey}
-                        onChange={(event) => setTmdbKey(event.currentTarget.value)}
-                        rightSection={
-                          tmdbKey && tmdbKey.trim().length > 0 ? (
-                            <Tooltip label="Remove TMDB API key" withArrow>
-                              <ActionIcon
-                                variant="subtle"
-                                color="red"
-                                size="sm"
-                                onClick={handleDeleteTmdbKey}
-                                disabled={savingTmdbKey || tmdbValidating}
-                                aria-label="Remove TMDB API key"
-                              >
-                                <Trash2 size={14} />
-                              </ActionIcon>
-                            </Tooltip>
-                          ) : null
-                        }
-                        rightSectionPointerEvents="auto"
-                        description="Used for metadata and artwork lookups."
-                      />
-                      <Group justify="space-between" align="center">
-                        <Button
-                          variant="subtle"
-                          size="xs"
-                          color="gray"
-                          onClick={() => setTmdbHintOpen(true)}
-                        >
-                          Where do I get this?
-                        </Button>
-                        <Button
-                          size="xs"
-                          variant="light"
-                          onClick={handleSaveTmdbKey}
-                          loading={savingTmdbKey || tmdbValidating}
-                        >
-                          Save Metadata Settings
-                        </Button>
-                      </Group>
-                      {tmdbValidationMessage && (
-                        <Group gap="xs" align="center">
-                          {tmdbValidating && <Loader size="xs" />}
-                          <Text size="xs" c={tmdbMessageColor}>
-                            {tmdbValidationMessage}
-                          </Text>
-                        </Group>
-                      )}
-                    </Stack>
-
-                    {!metadataSourcesAvailable && !tmdbValidating && (
-                      <Alert color="yellow" variant="light" radius="md">
-                        All metadata sources are currently unavailable. Configure a working TMDB
-                        key or try again once Movie-DB fallback is reachable.
-                      </Alert>
-                    )}
-
-                    {librariesLoading ? (
-                      <Group justify="center" py="md">
-                        <Loader size="sm" />
-                      </Group>
-                    ) : mediaLibraries.length === 0 ? (
-                      <Text c="dimmed" size="sm">
-                        No libraries configured yet.
-                      </Text>
-                    ) : (
-                      <Stack spacing="sm">
-                        {mediaLibraries.map((library) => (
-                          <Group
-                            key={library.id}
-                            justify="space-between"
-                            align="center"
-                            p="sm"
-                            style={{
-                              border: '1px solid rgba(148, 163, 184, 0.2)',
-                              borderRadius: 8,
-                            }}
-                          >
-                            <Stack spacing={4} style={{ flex: 1 }}>
-                              <Group gap="sm">
-                                <Text fw={600}>{library.name}</Text>
-                                <Badge color="violet" variant="light">
-                                  {library.library_type}
-                                </Badge>
-                                <Badge
-                                  color={library.auto_scan_enabled ? 'green' : 'gray'}
-                                  variant="outline"
-                                >
-                                  {library.auto_scan_enabled ? 'Auto-scan' : 'Manual'}
-                                </Badge>
-                              </Group>
-                              <Text size="xs" c="dimmed">
-                                Last scan:{' '}
-                                {library.last_scan_at
-                                  ? new Date(library.last_scan_at).toLocaleString()
-                                  : 'Never'}
-                              </Text>
-                            </Stack>
-                            <Group gap="xs">
-                              <Tooltip label="Trigger scan">
-                                <ActionIcon
-                                  variant="light"
-                                  onClick={() => handleLibrarySettingsScan(library)}
-                                >
-                                  <RefreshCcw size={16} />
-                                </ActionIcon>
-                              </Tooltip>
-                              <Tooltip label="Edit">
-                                <ActionIcon
-                                  variant="light"
-                                  onClick={() => {
-                                    setEditingLibrarySettings(library);
-                                    setLibraryModalOpen(true);
-                                  }}
-                                >
-                                  <Pencil size={16} />
-                                </ActionIcon>
-                              </Tooltip>
-                              <Tooltip label="Delete">
-                                <ActionIcon
-                                  variant="light"
-                                  color="red"
-                                  onClick={() => handleLibrarySettingsDelete(library)}
-                                >
-                                  <Trash2 size={16} />
-                                </ActionIcon>
-                              </Tooltip>
-                            </Group>
-                          </Group>
-                        ))}
-                      </Stack>
-                    )}
-                    <Center py="md">
-                      <Anchor
-                        href="https://www.themoviedb.org/"
-                        target="_blank"
-                        rel="noopener noreferrer"
-                      >
-                        <img
-                          src={tmdbLogoUrl}
-                          alt="Powered by TMDB"
-                          style={{
-                            width: 180,
-                            height: 'auto',
-                            display: 'block',
-                          }}
-                        />
-                      </Anchor>
-                    </Center>
-                  </Stack>
-                </Accordion.Panel>
-              </Accordion.Item>
-
               <Accordion.Item value="dvr-settings">
                 <Accordion.Control>DVR</Accordion.Control>
                 <Accordion.Panel>
@@ -1773,66 +1307,9 @@
                 </Accordion.Panel>
               </Accordion.Item>
             </>
-        )}
-       </Accordion>
-     </Box>
-
-      <Modal
-        opened={tmdbHintOpen}
-        onClose={() => setTmdbHintOpen(false)}
-        title="How to get a TMDB API key"
-        size="lg"
-        overlayProps={{ backgroundOpacity: 0.55, blur: 2 }}
-      >
-        <Stack spacing="sm">
-          <Text size="sm">
-            Dispatcharr uses TMDB (The Movie Database) for artwork and metadata. You can create
-            a key in just a couple of minutes:
-          </Text>
-          <List size="sm" spacing="xs">
-            <List.Item>
-              Visit{' '}
-              <Anchor
-                href="https://www.themoviedb.org/"
-                target="_blank"
-                rel="noopener noreferrer"
-              >
-                themoviedb.org
-              </Anchor>{' '}
-              and sign in or create a free account.
-            </List.Item>
-            <List.Item>
-              Open your{' '}
-              <Anchor
-                href="https://www.themoviedb.org/settings/api"
-                target="_blank"
-                rel="noopener noreferrer"
-              >
-                TMDB account settings
-              </Anchor>{' '}
-              and choose <Text component="span" fw={500}>API</Text> from the sidebar.
-            </List.Item>
-            <List.Item>
-              Complete the short API application and copy the generated v3 API key into the field
-              above.
-            </List.Item>
-          </List>
-          <Text size="sm" c="dimmed">
-            TMDB issues separate v3 and v4 keys—Dispatcharr only needs the v3 key for metadata lookups.
-          </Text>
-        </Stack>
-      </Modal>
-
-      <LibraryFormModal
-        opened={libraryModalOpen}
-        onClose={() => {
-          setLibraryModalOpen(false);
-          setEditingLibrarySettings(null);
-        }}
-        library={editingLibrarySettings}
-        onSubmit={handleLibrarySettingsSubmit}
-        submitting={librarySubmitting}
-      />
+          )}
+        </Accordion>
+      </Box>
 
       <ConfirmationDialog
         opened={rehashConfirmOpen}
