--- conflicted
+++ resolved
@@ -294,13 +294,10 @@
   const [selectedProfile, setSelectedProfile] = useState(
     profiles[selectedProfileId]
   );
-<<<<<<< HEAD
   const [hasFetchedData, setHasFetchedData] = useState(false);
-=======
   const [showDisabled, setShowDisabled] = useState(true);
   const [showOnlyStreamlessChannels, setShowOnlyStreamlessChannels] =
     useState(false);
->>>>>>> 94473661
 
   const [paginationString, setPaginationString] = useState('');
   const [filters, setFilters] = useState({
