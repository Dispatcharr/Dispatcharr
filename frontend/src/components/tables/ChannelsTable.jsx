--- conflicted
+++ resolved
@@ -93,13 +93,10 @@
     createRecording,
     getChannelURL,
   }) => {
-<<<<<<< HEAD
     // Extract the channel ID once to ensure consistency
     const channelId = row.original.id;
     const channelUuid = row.original.uuid;
-=======
     const [tableSize, _] = useLocalStorage('table-size', 'default');
->>>>>>> 1a0d065e
 
     const onEdit = useCallback(() => {
       // Use the ID directly to avoid issues with filtered tables
@@ -570,21 +567,6 @@
       {
         id: 'name',
         accessorKey: 'name',
-<<<<<<< HEAD
-        cell: ({ row, getValue }) => {
-          return (
-            <Box
-              style={{
-                whiteSpace: 'nowrap',
-                overflow: 'hidden',
-                textOverflow: 'ellipsis'
-              }}
-            >
-              <Text size="sm">{getValue()}</Text>
-            </Box>
-          );
-        },
-=======
         cell: ({ getValue }) => (
           <Box
             style={{
@@ -596,7 +578,6 @@
             {getValue()}
           </Box>
         ),
->>>>>>> 1a0d065e
       },
       {
         id: 'channel_group',
